# -*- coding: utf-8 -*-

"""
Copyright (c) 2016-Present Randal S. Olson, Pete Schmitt, and Ryan J. Urbanowicz

Permission is hereby granted, free of charge, to any person obtaining a copy of this software
and associated documentation files (the "Software"), to deal in the Software without restriction,
including without limitation the rights to use, copy, modify, merge, publish, distribute, sublicense,
and/or sell copies of the Software, and to permit persons to whom the Software is furnished to do so,
subject to the following conditions:

The above copyright notice and this permission notice shall be included in all copies or substantial
portions of the Software.

THE SOFTWARE IS PROVIDED "AS IS", WITHOUT WARRANTY OF ANY KIND, EXPRESS OR IMPLIED, INCLUDING BUT NOT
LIMITED TO THE WARRANTIES OF MERCHANTABILITY, FITNESS FOR A PARTICULAR PURPOSE AND NONINFRINGEMENT.
IN NO EVENT SHALL THE AUTHORS OR COPYRIGHT HOLDERS BE LIABLE FOR ANY CLAIM, DAMAGES OR OTHER LIABILITY,
WHETHER IN AN ACTION OF CONTRACT, TORT OR OTHERWISE, ARISING FROM, OUT OF OR IN CONNECTION WITH THE
SOFTWARE OR THE USE OR OTHER DEALINGS IN THE SOFTWARE.
"""

from __future__ import print_function
import numpy as np
import time
import warnings
import sys
from sklearn.base import BaseEstimator
from sklearn.externals.joblib import Parallel, delayed
from .scoring_utils import get_row_missing, ReliefF_compute_scores


class ReliefF(BaseEstimator):

    """Feature selection using data-mined expert knowledge.

    Based on the ReliefF algorithm as introduced in:

    Kononenko, Igor et al. Overcoming the myopia of inductive learning
    algorithms with RELIEFF (1997), Applied Intelligence, 7(1), p39-55

    """

    def __init__(self, n_features_to_select=10, n_neighbors=100, discrete_threshold=10, verbose=False, n_jobs=1):
        """Sets up ReliefF to perform feature selection.

        Parameters
        ----------
        n_features_to_select: int (default: 10)
            the number of top features (according to the relieff score) to
            retain after feature selection is applied.
        n_neighbors: int (default: 100)
            The number of neighbors to consider when assigning feature
            importance scores. More neighbors results in more accurate scores,
            but takes longer.
        discrete_threshold: int (default: 10)
            Value used to determine if a feature is discrete or continuous.
            If the number of unique levels in a feature is > discrete_threshold, then it is
            considered continuous, or discrete otherwise.
        verbose: bool (default: False)
            If True, output timing of distance array and scoring
        n_jobs: int (default: 1)
            The number of cores to dedicate to computing the scores with joblib.
            Assigning this parameter to -1 will dedicate as many cores as are available on your system.
            We recommend setting this parameter to -1 to speed up the algorithm as much as possible.

        """
        self.n_features_to_select = n_features_to_select
        self.n_neighbors = n_neighbors
        self.discrete_threshold = discrete_threshold
        self.verbose = verbose
        self.n_jobs = n_jobs

    #=========================================================================#
    def fit(self, X, y):
        """Computes the feature importance scores from the training data.

        Parameters
        ----------
        X: array-like {n_samples, n_features}
            Training instances to compute the feature importance scores from
        y: array-like {n_samples}
            Training labels

        Returns
        -------
        Copy of the ReliefF instance

        """
        self._X = X
        self._y = y

        # Set up the properties for ReliefF
        self._datalen = len(self._X)
        self._label_list = list(set(self._y))
        discrete_label = (len(self._label_list) <= self.discrete_threshold)

        if discrete_label:
            self._class_type = 'discrete'
        else:
            self._class_type = 'continuous'

        # Training labels standard deviation -- only used if the training labels are continuous
        self._labels_std = 0.
        if len(self._label_list) > self.discrete_threshold:
            self._labels_std = np.std(self._y, ddof=1)

        self._num_attributes = len(self._X[0])
        self._missing_data_count = np.isnan(self._X).sum()

        # Assign internal headers for the features
        # The pre_normalize() function relies on the headers being ordered, e.g., X01, X02, etc.
        # If this is changed, then the sort in the pre_normalize() function needs to be adapted as well.
        xlen = len(self._X[0])
        mxlen = len(str(xlen + 1))
        self._headers = ['X{}'.format(str(i).zfill(mxlen)) for i in range(1, xlen + 1)]

        # Determine the data type
        C = D = False
        attr = self._get_attribute_info()
        for key in attr.keys():
            if attr[key][0] == 'discrete':
                D = True
            if attr[key][0] == 'continuous':
                C = True

        if C and D:
            self.data_type = 'mixed'
        elif D and not C:
            self.data_type = 'discrete'
        elif C and not D:
            self.data_type = 'continuous'
        else:
            raise ValueError('Invalid data type in data set.')

        # Compute the distance array between all data points
        start = time.time()

        attr = self._get_attribute_info()
        diffs, cidx, didx = self._dtype_array(attr)
        cdiffs = diffs[cidx]
        xc = self._X[:,cidx]
        xd = self._X[:,didx]

        if self._missing_data_count > 0:
            self._distance_array = self._distarray_missing(xc, xd, cdiffs)
        else:
            self._distance_array = self._distarray_no_missing(xc, xd)

        if self.verbose:
            elapsed = time.time() - start
            print('Created distance array in {} seconds.'.format(elapsed))
            print('Feature scoring under way ...')

        start = time.time()
        self.feature_importances_ = self._run_algorithm()

        if self.verbose:
            elapsed = time.time() - start
            print('Completed scoring in {} seconds.'.format(elapsed))

        # Compute indices of top features
        self.top_features_ = np.argsort(self.feature_importances_)[::-1]

        # Delete the internal distance array because it is no longer needed
        del self._distance_array

        return self

    #=========================================================================#
    def transform(self, X):
        """Reduces the feature set down to the top `n_features_to_select` features.

        Parameters
        ----------
        X: array-like {n_samples, n_features}
            Feature matrix to perform feature selection on

        Returns
        -------
        X_reduced: array-like {n_samples, n_features_to_select}
            Reduced feature matrix

        """
        return X[:, self.top_features_[:self.n_features_to_select]]

    #=========================================================================#
    def fit_transform(self, X, y):
        """Computes the feature importance scores from the training data, then reduces the feature set down to the top `n_features_to_select` features.

        Parameters
        ----------
        X: array-like {n_samples, n_features}
            Training instances to compute the feature importance scores from
        y: array-like {n_samples}
            Training labels

        Returns
        -------
        X_reduced: array-like {n_samples, n_features_to_select}
            Reduced feature matrix

        """
        self.fit(X, y)
        return self.transform(X)

######################### SUPPORTING FUNCTIONS ###########################
    def _get_attribute_info(self):
        attr = dict()
        d = 0
        limit = self.discrete_threshold
        w = self._X.transpose()

        for idx in range(len(w)):
            h = self._headers[idx]
            z = w[idx]
            if self._missing_data_count > 0:
                z = z[np.logical_not(np.isnan(z))]
            zlen = len(np.unique(z))
            if zlen <= limit:
                attr[h] = ('discrete', 0, 0, 0)
                d += 1
            else:
                mx = np.max(z)
                mn = np.min(z)
                attr[h] = ('continuous', mx, mn, mx - mn)

        return attr
    #==================================================================#
    def _distarray_no_missing(self, xc, xd):
        """Distance array for data with no missing values"""
        from scipy.spatial.distance import pdist, squareform
        attr = self._get_attribute_info()
        #------------------------------------------#
        def pre_normalize(x):
            """Normalizes continuous features so they are in the same range"""
            idx = 0
            for i in sorted(attr.keys()):
                if attr[i][0] == 'discrete':
                    continue
                cmin = attr[i][2]
                diff = attr[i][3]
                x[:, idx] -= cmin
                x[:, idx] /= diff
                idx += 1
            return x
        #------------------------------------------#
        if self.data_type == 'discrete':
            return squareform(pdist(self._X, metric='hamming'))
        elif self.data_type == 'mixed':
            d_dist = squareform(pdist(xd, metric='hamming'))
            c_dist = squareform(pdist(pre_normalize(xc), metric='cityblock'))
            return np.add(d_dist, c_dist) / self._num_attributes
        else:
            self._X = pre_normalize(self._X)
            return squareform(pdist(self._X, metric='cityblock'))

    #==================================================================#
    def _dtype_array(self, attr):
        """Return mask for discrete(0)/continuous(1) attributes and their indices. Return array of max/min diffs of attributes."""
        attrtype = []
        attrdiff = []

        for key in self._headers:
            if attr[key][0] == 'continuous':
                attrtype.append(1)
            else:
                attrtype.append(0)
            attrdiff.append(attr[key][3])

        attrtype = np.array(attrtype)
        cidx = np.where(attrtype == 1)[0]
        didx = np.where(attrtype == 0)[0]

        attrdiff = np.array(attrdiff)
        return attrdiff, cidx, didx
    #==================================================================#
    def _distarray_missing(self, xc, xd, cdiffs):
        """Distance array for data with missing values"""
        cindices = []
        dindices = []
        for i in range(self._datalen):
            cindices.append(np.where(np.isnan(xc[i]))[0])
            dindices.append(np.where(np.isnan(xd[i]))[0])

<<<<<<< HEAD
        if self.n_jobs != 1:
            dist_array = Parallel(n_jobs=self.n_jobs)(delayed(self._get_row_missing)(xc, xd, cdiffs, index, cindices, dindices) for index in range(self._datalen))
        else:
            dist_array = [self._get_row_missing(xc, xd, cdiffs, index, cindices, dindices) for index in range(self._datalen)]
=======
        dist_array = Parallel(n_jobs=self.n_jobs)(delayed(
            get_row_missing)(xc, xd, cdiffs, index, cindices, dindices) for index in range(self._datalen))

>>>>>>> e6c564fe
        return np.array(dist_array)
    #==================================================================#
############################# ReliefF ############################################
    def _find_neighbors(self, inst):
        dist_vect = []
        for j in range(self._datalen):
            if inst != j:
                locator = [inst, j]
                if inst < j:
                    locator.reverse()
                dist_vect.append(self._distance_array[locator[0]][locator[1]])
            else:
                dist_vect.append(sys.maxsize)

        dist_vect = np.array(dist_vect)

        nn_list = []
        match_count = 0
        miss_count = 0
        for nn_index in np.argsort(dist_vect):
            if self._y[inst] == self._y[nn_index]: # match
                if match_count >= self.n_neighbors:
                    continue
                nn_list.append(nn_index)
                match_count += 1
            else: # miss
                if miss_count >= self.n_neighbors:
                    continue
                nn_list.append(nn_index)
                miss_count += 1

            if match_count >= self.n_neighbors and miss_count >= self.n_neighbors:
                break

        return np.array(nn_list)

    def _run_algorithm(self):
        attr = self._get_attribute_info()
        nan_entries = np.isnan(self._X)

        NNlist = map(self._find_neighbors, range(self._datalen))
        scores = np.sum(Parallel(n_jobs=self.n_jobs)(delayed(
            ReliefF_compute_scores)(instance_num, attr, nan_entries, self._num_attributes,
            NN, self._headers, self._class_type, self._X, self._y, self._labels_std)
             for instance_num, NN in zip(range(self._datalen), NNlist)), axis=0)

        return np.array(scores)<|MERGE_RESOLUTION|>--- conflicted
+++ resolved
@@ -282,16 +282,11 @@
             cindices.append(np.where(np.isnan(xc[i]))[0])
             dindices.append(np.where(np.isnan(xd[i]))[0])
 
-<<<<<<< HEAD
         if self.n_jobs != 1:
             dist_array = Parallel(n_jobs=self.n_jobs)(delayed(self._get_row_missing)(xc, xd, cdiffs, index, cindices, dindices) for index in range(self._datalen))
         else:
             dist_array = [self._get_row_missing(xc, xd, cdiffs, index, cindices, dindices) for index in range(self._datalen)]
-=======
-        dist_array = Parallel(n_jobs=self.n_jobs)(delayed(
-            get_row_missing)(xc, xd, cdiffs, index, cindices, dindices) for index in range(self._datalen))
-
->>>>>>> e6c564fe
+
         return np.array(dist_array)
     #==================================================================#
 ############################# ReliefF ############################################
