# -*- coding: utf-8 -*-

"""
Copyright (c) 2016-Present Randal S. Olson, Pete Schmitt, and Ryan J. Urbanowicz

Permission is hereby granted, free of charge, to any person obtaining a copy of this software
and associated documentation files (the "Software"), to deal in the Software without restriction,
including without limitation the rights to use, copy, modify, merge, publish, distribute, sublicense,
and/or sell copies of the Software, and to permit persons to whom the Software is furnished to do so,
subject to the following conditions:

The above copyright notice and this permission notice shall be included in all copies or substantial
portions of the Software.

THE SOFTWARE IS PROVIDED "AS IS", WITHOUT WARRANTY OF ANY KIND, EXPRESS OR IMPLIED, INCLUDING BUT NOT
LIMITED TO THE WARRANTIES OF MERCHANTABILITY, FITNESS FOR A PARTICULAR PURPOSE AND NONINFRINGEMENT.
IN NO EVENT SHALL THE AUTHORS OR COPYRIGHT HOLDERS BE LIABLE FOR ANY CLAIM, DAMAGES OR OTHER LIABILITY,
WHETHER IN AN ACTION OF CONTRACT, TORT OR OTHERWISE, ARISING FROM, OUT OF OR IN CONNECTION WITH THE
SOFTWARE OR THE USE OR OTHER DEALINGS IN THE SOFTWARE.
"""

<<<<<<< HEAD
__version__ = '0.3.3e'
=======
__version__ = '0.3.4'
>>>>>>> e6c564fe
<|MERGE_RESOLUTION|>--- conflicted
+++ resolved
@@ -19,8 +19,4 @@
 SOFTWARE OR THE USE OR OTHER DEALINGS IN THE SOFTWARE.
 """
 
-<<<<<<< HEAD
-__version__ = '0.3.3e'
-=======
-__version__ = '0.3.4'
->>>>>>> e6c564fe
+__version__ = '0.3.4'