# -*- coding: utf-8 -*-

"""
scikit-rebate was primarily developed at the University of Pennsylvania by:
    - Randal S. Olson (rso@randalolson.com)
    - Pete Schmitt (pschmitt@upenn.edu)
    - Ryan J. Urbanowicz (ryanurb@upenn.edu)
    - Weixuan Fu (weixuanf@upenn.edu)
    - and many more generous open source contributors

Permission is hereby granted, free of charge, to any person obtaining a copy of this software
and associated documentation files (the "Software"), to deal in the Software without restriction,
including without limitation the rights to use, copy, modify, merge, publish, distribute, sublicense,
and/or sell copies of the Software, and to permit persons to whom the Software is furnished to do so,
subject to the following conditions:

The above copyright notice and this permission notice shall be included in all copies or substantial
portions of the Software.

THE SOFTWARE IS PROVIDED "AS IS", WITHOUT WARRANTY OF ANY KIND, EXPRESS OR IMPLIED, INCLUDING BUT NOT
LIMITED TO THE WARRANTIES OF MERCHANTABILITY, FITNESS FOR A PARTICULAR PURPOSE AND NONINFRINGEMENT.
IN NO EVENT SHALL THE AUTHORS OR COPYRIGHT HOLDERS BE LIABLE FOR ANY CLAIM, DAMAGES OR OTHER LIABILITY,
WHETHER IN AN ACTION OF CONTRACT, TORT OR OTHERWISE, ARISING FROM, OUT OF OR IN CONNECTION WITH THE
SOFTWARE OR THE USE OR OTHER DEALINGS IN THE SOFTWARE.
"""

import numpy as np


# (Subset of continuous-valued feature data, Subset of discrete-valued feature data, max/min difference, instance index, boolean mask for continuous, boolean mask for discrete)
def get_row_missing(xc, xd, cdiffs, index, cindices, dindices):
    """ Calculate distance between index instance and all other instances. """
    row = np.empty(0, dtype=np.double)  # initialize empty row
    cinst1 = xc[index]  # continuous-valued features for index instance
    dinst1 = xd[index]  # discrete-valued features for index instance
    # Boolean mask locating missing values for continuous features for index instance
    can = cindices[index]
    # Boolean mask locating missing values for discrete features for index instance
    dan = dindices[index]
    tf = len(cinst1) + len(dinst1)  # total number of features.

    # Progressively compare current instance to all others. Excludes comparison with self indexed instance. (Building the distance matrix triangle).
    for j in range(index):
        dist = 0
        dinst2 = xd[j]  # discrete-valued features for compared instance
        cinst2 = xc[j]  # continuous-valued features for compared instance

        # Manage missing values in discrete features
        # Boolean mask locating missing values for discrete features for compared instance
        dbn = dindices[j]
        # indexes where there is at least one missing value in the feature between an instance pair.
        idx = np.unique(np.append(dan, dbn))
        # Number of features excluded from distance calculation due to one or two missing values within instance pair. Used to normalize distance values for comparison.
        dmc = len(idx)
        d1 = np.delete(dinst1, idx)  # delete unique missing features from index instance
        d2 = np.delete(dinst2, idx)  # delete unique missing features from compared instance

        # Manage missing values in continuous features
        # Boolean mask locating missing values for continuous features for compared instance
        cbn = cindices[j]
        # indexes where there is at least one missing value in the feature between an instance pair.
        idx = np.unique(np.append(can, cbn))
        # Number of features excluded from distance calculation due to one or two missing values within instance pair. Used to normalize distance values for comparison.
        cmc = len(idx)
        c1 = np.delete(cinst1, idx)  # delete unique missing features from index instance
        c2 = np.delete(cinst2, idx)  # delete unique missing features from compared instance
        # delete unique missing features from continuous value difference scores
        cdf = np.delete(cdiffs, idx)

        # Add discrete feature distance contributions (missing values excluded) - Hamming distance
        dist += len(d1[d1 != d2])

        # Add continuous feature distance contributions (missing values excluded) - Manhattan distance (Note that 0-1 continuous value normalization is included ~ subtraction of minimums cancel out)
        dist += np.sum(np.absolute(np.subtract(c1, c2)) / cdf)

        # Normalize distance calculation based on total number of missing values bypassed in either discrete or continuous features.
        tnmc = tf - dmc - cmc  # Total number of unique missing counted
        # Distance normalized by number of features included in distance sum (this seeks to handle missing values neutrally in distance calculation)
        dist = dist/float(tnmc)

        row = np.append(row, dist)

    return row


def ramp_function(data_type, attr, fname, xinstfeature, xNNifeature):
    """ Our own user simplified variation of the ramp function suggested by Hong 1994, 1997. Hong's method requires the user to specifiy two thresholds
    that indicate the max difference before a score of 1 is given, as well a min difference before a score of 0 is given, and any in the middle get a
    score that is the normalized difference between the two continuous feature values. This was done because when discrete and continuous features were mixed,
    continuous feature scores were underestimated.  Towards simplicity, automation, and a dataset adaptable approach,
    here we simply check whether the difference is greater than the standard deviation for the given feature; if so we assign a score of 1, otherwise we
    assign the normalized feature score difference.  This should help compensate for the underestimation. """
    diff = 0
    mmdiff = attr[fname][3]  # Max/Min range of values for target feature
    rawfd = abs(xinstfeature - xNNifeature)  # prenormalized feature value difference

    if data_type == 'mixed':  # Ramp function utilized
        # Check whether feature value difference is greater than the standard deviation
        standDev = attr[fname][4]
        if rawfd > standDev:  # feature value difference is is wider than a standard deviation
            diff = 1
        else:
            diff = abs(xinstfeature - xNNifeature) / mmdiff

    else:  # Normal continuous feature scoring
        diff = abs(xinstfeature - xNNifeature) / mmdiff

    return diff


def compute_score(attr, mcmap, NN, feature, inst, nan_entries, headers, class_type, X, y, labels_std, data_type, near=True):
    """Flexible feature scoring method that can be used with any core Relief-based method. Scoring proceeds differently
    based on whether endpoint is binary, multiclass, or continuous. This method is called for a single target instance
    + feature combination and runs over all items in NN. """

    fname = headers[feature]  # feature identifier
    ftype = attr[fname][0]  # feature type
    ctype = class_type  # class type (binary, multiclass, continuous)
    diff_hit = diff_miss = 0.0  # Tracks the score contribution
    # Tracks the number of hits/misses. Used in normalizing scores by 'k' in ReliefF, and by m or h in SURF, SURF*, MultiSURF*, and MultiSURF
    count_hit = count_miss = 0.0
    # Initialize 'diff' (The score contribution for this target instance and feature over all NN)
    diff = 0
    # mmdiff = attr[fname][3] # Max/Min range of values for target feature

    datalen = float(len(X))

    # If target instance is missing, then a 'neutral' score contribution of 0 is returned immediately since all NN comparisons will be against this missing value.
    if nan_entries[inst][feature]:
        return 0.
    # Note missing data normalization below regarding missing NN feature values is accomplished by counting hits and misses (missing values are not counted) (happens in parallel with hit/miss imbalance normalization)

    xinstfeature = X[inst][feature]  # value of target instances target feature.

    #--------------------------------------------------------------------------
    if ctype == 'binary':
        for i in range(len(NN)):
            if nan_entries[NN[i]][feature]:  # skip any NN with a missing value for this feature.
                continue

            xNNifeature = X[NN[i]][feature]

            if near:  # SCORING FOR NEAR INSTANCES
                if y[inst] == y[NN[i]]:   # HIT
                    count_hit += 1
                    if ftype == 'continuous':
                        # diff_hit -= abs(xinstfeature - xNNifeature) / mmdiff #Normalize absolute value of feature value difference by max-min value range for feature (so score update lies between 0 and 1)
                        diff_hit -= ramp_function(data_type, attr, fname, xinstfeature, xNNifeature)
                    else:  # discrete feature
                        if xinstfeature != xNNifeature:  # A difference in feature value is observed
                            # Feature score is reduced when we observe feature difference between 'near' instances with the same class.
                            diff_hit -= 1
                else:  # MISS
                    count_miss += 1
                    if ftype == 'continuous':
                        #diff_miss += abs(xinstfeature - xNNifeature) / mmdiff
                        diff_miss += ramp_function(data_type, attr, fname,
                                                   xinstfeature, xNNifeature)
                    else:  # discrete feature
                        if xinstfeature != xNNifeature:  # A difference in feature value is observed
                            # Feature score is increase when we observe feature difference between 'near' instances with different class values.
                            diff_miss += 1

            else:  # SCORING FOR FAR INSTANCES (ONLY USED BY MULTISURF* BASED ON HOW CODED)
                if y[inst] == y[NN[i]]:   # HIT
                    count_hit += 1
                    if ftype == 'continuous':
<<<<<<< HEAD
                        # diff_hit += abs(xinstfeature - xNNifeature) / mmdiff  #Hits differently add continuous value differences rather than subtract them
                        diff_hit += ramp_function(data_type, attr, fname, xinstfeature, xNNifeature)
                    else:  # discrete feature
                        # The same feature value is observed (Used for more efficient 'far' scoring, since there should be fewer same values for 'far' instances)
                        if xinstfeature == xNNifeature:
                            # Feature score is reduced when we observe the same feature value between 'far' instances with the same class.
                            diff_hit -= 1
                else:  # MISS
                    count_miss += 1
                    if ftype == 'continuous':
                        # diff_miss -= abs(xinstfeature - xNNifeature) / mmdiff #Misses differntly subtract continuous value differences rather than add them
                        diff_miss -= ramp_function(data_type, attr, fname,
                                                   xinstfeature, xNNifeature)
                    else:  # discrete feature
                        # The same feature value is observed (Used for more efficient 'far' scoring, since there should be fewer same values for 'far' instances)
                        if xinstfeature == xNNifeature:
                            # Feature score is increased when we observe the same feature value between 'far' instances with different class values.
                            diff_miss += 1
=======
                        #diff_hit -= abs(xinstfeature - xNNifeature) / mmdiff  #Hits differently add continuous value differences rather than subtract them 
                        diff_hit -= (1-ramp_function(data_type, attr, fname, xinstfeature, xNNifeature)) #Sameness should yield most negative score
                    else: #discrete feature
                        if xinstfeature == xNNifeature: # The same feature value is observed (Used for more efficient 'far' scoring, since there should be fewer same values for 'far' instances)
                            diff_hit -= 1 # Feature score is reduced when we observe the same feature value between 'far' instances with the same class.
                else:  # MISS
                    count_miss += 1
                    if ftype == 'continuous':
                        #diff_miss += abs(xinstfeature - xNNifeature) / mmdiff #Misses differntly subtract continuous value differences rather than add them 
                        diff_miss += (1-ramp_function(data_type, attr, fname, xinstfeature, xNNifeature)) #Sameness should yield most negative score
                    else: #discrete feature
                        if xinstfeature == xNNifeature: # The same feature value is observed (Used for more efficient 'far' scoring, since there should be fewer same values for 'far' instances)
                            diff_miss += 1 # Feature score is increased when we observe the same feature value between 'far' instances with different class values.
>>>>>>> d746a4d8

        """ Score Normalizations:
        *'n' normalization dividing by the number of training instances (this helps ensure that all final scores end up in the -1 to 1 range
        *'k','h','m' normalization dividing by the respective number of hits and misses in NN (after ignoring missing values), also helps account for class imbalance within nearest neighbor radius)"""
        if count_hit == 0.0 or count_miss == 0.0:  # Special case, avoid division error
            if count_hit == 0.0 and count_miss == 0.0:
                return 0.0
            elif count_hit == 0.0:
                diff = (diff_miss / count_miss) / datalen
            else:  # count_miss == 0.0
                diff = (diff_hit / count_hit) / datalen
        else:  # Normal diff normalization
            diff = ((diff_hit / count_hit) + (diff_miss / count_miss)) / datalen

    #--------------------------------------------------------------------------
    elif ctype == 'multiclass':
        class_store = dict() #only 'miss' classes will be stored
        #missClassPSum = 0

        for each in mcmap:
            if(each != y[inst]):  # Identify miss classes for current target instance.
                class_store[each] = [0, 0]
                #missClassPSum += mcmap[each]

        for i in range(len(NN)):
            if nan_entries[NN[i]][feature]:  # skip any NN with a missing value for this feature.
                continue

            xNNifeature = X[NN[i]][feature]

            if near:  # SCORING FOR NEAR INSTANCES
                if(y[inst] == y[NN[i]]):  # HIT
                    count_hit += 1
                    if ftype == 'continuous':
                        #diff_hit -= abs(xinstfeature - xNNifeature) / mmdiff
<<<<<<< HEAD
                        diff_hit -= ramp_function(data_type, attr, fname, xinstfeature, xNNifeature)
                    else:  # discrete feature
=======
                        diff_hit -= ramp_function(data_type, attr, fname, xinstfeature, xNNifeature) 
                    else: #discrete feature
>>>>>>> d746a4d8
                        if xinstfeature != xNNifeature:
                            # Feature score is reduced when we observe feature difference between 'near' instances with the same class.
                            diff_hit -= 1
                else:  # MISS
                    for missClass in class_store:
                        if(y[NN[i]] == missClass):  # Identify which miss class is present
                            class_store[missClass][0] += 1
                            if ftype == 'continuous':
                                #class_store[missClass][1] += abs(xinstfeature - xNNifeature) / mmdiff
                                class_store[missClass][1] += ramp_function(
                                    data_type, attr, fname, xinstfeature, xNNifeature)
                            else:  # discrete feature
                                if xinstfeature != xNNifeature:
                                    # Feature score is increase when we observe feature difference between 'near' instances with different class values.
                                    class_store[missClass][1] += 1

            else:  # SCORING FOR FAR INSTANCES (ONLY USED BY MULTISURF* BASED ON HOW CODED)
                if(y[inst] == y[NN[i]]):  # HIT
                    count_hit += 1
                    if ftype == 'continuous':
<<<<<<< HEAD
                        # Hits differently add continuous value differences rather than subtract them
                        diff_hit += abs(xinstfeature - xNNifeature) / mmdiff
                    else:  # discrete features
=======
                        #diff_hit -= abs(xinstfeature - xNNifeature) / mmdiff  #Hits differently add continuous value differences rather than subtract them 
                        diff_hit -= (1-ramp_function(data_type, attr, fname, xinstfeature, xNNifeature)) #Sameness should yield most negative score
                    else: #discrete features
>>>>>>> d746a4d8
                        if xinstfeature == xNNifeature:
                            # Feature score is reduced when we observe the same feature value between 'far' instances with the same class.
                            diff_hit -= 1
                else:  # MISS
                    for missClass in class_store:
                        if(y[NN[i]] == missClass):
                            class_store[missClass][0] += 1
                            if ftype == 'continuous':
<<<<<<< HEAD
                                #class_store[missClass][1] -= abs(xinstfeature - xNNifeature) / mmdiff
                                class_store[missClass][1] -= ramp_function(
                                    data_type, attr, fname, xinstfeature, xNNifeature)
                            else:  # discrete feature
=======
                                #class_store[missClass][1] += abs(xinstfeature - xNNifeature) / mmdiff
                                class_store[missClass][1] += (1-ramp_function(data_type, attr, fname, xinstfeature, xNNifeature)) #Sameness should yield most negative score
                            else: #discrete feature
>>>>>>> d746a4d8
                                if xinstfeature == xNNifeature:
                                    # Feature score is increased when we observe the same feature value between 'far' instances with different class values.
                                    class_store[missClass][1] += 1

        """ Score Normalizations:
        *'n' normalization dividing by the number of training instances (this helps ensure that all final scores end up in the -1 to 1 range
        *'k','h','m' normalization dividing by the respective number of hits and misses in NN (after ignoring missing values), also helps account for class imbalance within nearest neighbor radius)
        * multiclass normalization - accounts for scoring by multiple miss class, so miss scores don't have too much weight in contrast with hit scoring. If a given miss class isn't included in NN
        then this normalization will account for that possibility. """
        # Miss component
        for each in class_store:
            count_miss += class_store[each][0]
<<<<<<< HEAD
            miss_sum += class_store[each][1]

=======
            
>>>>>>> d746a4d8
        if count_hit == 0.0 and count_miss == 0.0:
            return 0.0
        else:
            if count_miss == 0:
                pass
<<<<<<< HEAD
            else:  # Normal diff normalization
                for each in class_store:  # multiclass normalization
                    # Contribution of given miss class weighted by it's observed frequency within NN set.
                    diff += class_store[each][1] * (class_store[each][0] / count_miss)
                diff = diff / count_miss  # 'm' normalization

            # Hit component: with 'h' normalization
=======
            else: #Normal diff normalization
                for each in class_store: #multiclass normalization
                    diff += class_store[each][1] * (class_store[each][0] / count_miss) * len(class_store)# Contribution of given miss class weighted by it's observed frequency within NN set.
                diff = diff / count_miss #'m' normalization
            
            #Hit component: with 'h' normalization
>>>>>>> d746a4d8
            if count_hit == 0:
                pass
            else:
                diff += (diff_hit / count_hit)

        diff = diff / datalen  # 'n' normalization

    #--------------------------------------------------------------------------
    else:  # CONTINUOUS endpoint
        same_class_bound = labels_std

        for i in range(len(NN)):
            if nan_entries[NN[i]][feature]:  # skip any NN with a missing value for this feature.
                continue

            xNNifeature = X[NN[i]][feature]

            if near:  # SCORING FOR NEAR INSTANCES
                if abs(y[inst] - y[NN[i]]) < same_class_bound:  # HIT approximation
                    count_hit += 1
                    if ftype == 'continuous':
                        #diff_hit -= abs(xinstfeature - xNNifeature) / mmdiff
                        diff_hit -= ramp_function(data_type, attr, fname, xinstfeature, xNNifeature)
                    else:  # discrete feature
                        if xinstfeature != xNNifeature:
                            # Feature score is reduced when we observe feature difference between 'near' instances with the same 'class'.
                            diff_hit -= 1
                else:  # MISS approximation
                    count_miss += 1
                    if ftype == 'continuous':
                        #diff_miss += abs(xinstfeature - xNNifeature) / mmdiff
                        diff_miss += ramp_function(data_type, attr, fname,
                                                   xinstfeature, xNNifeature)
                    else:  # discrete feature
                        if xinstfeature != xNNifeature:
                            # Feature score is increase when we observe feature difference between 'near' instances with different class value.
                            diff_miss += 1

            else:  # SCORING FOR FAR INSTANCES (ONLY USED BY MULTISURF* BASED ON HOW CODED)
                if abs(y[inst] - y[NN[i]]) < same_class_bound:  # HIT approximation
                    count_hit += 1
                    if ftype == 'continuous':
                        #diff_hit += abs(xinstfeature - xNNifeature) / mmdiff
<<<<<<< HEAD
                        diff_hit += ramp_function(data_type, attr, fname, xinstfeature, xNNifeature)
                    else:  # discrete feature
=======
                        diff_hit -= (1-ramp_function(data_type, attr, fname, xinstfeature, xNNifeature)) #Sameness should yield most negative score
                    else: #discrete feature
>>>>>>> d746a4d8
                        if xinstfeature == xNNifeature:
                            # Feature score is reduced when we observe the same feature value between 'far' instances with the same class.
                            diff_hit -= 1
                else:  # MISS approximation
                    count_miss += 1
                    if ftype == 'continuous':
                        #diff_miss -= abs(xinstfeature - xNNifeature) / mmdiff
<<<<<<< HEAD
                        diff_miss -= ramp_function(data_type, attr, fname,
                                                   xinstfeature, xNNifeature)
                    else:  # discrete feature
=======
                        diff_miss += (1-ramp_function(data_type, attr, fname, xinstfeature, xNNifeature)) #Sameness should yield most negative score
                    else: #discrete feature
>>>>>>> d746a4d8
                        if xinstfeature == xNNifeature:
                            # Feature score is increased when we observe the same feature value between 'far' instances with different class values.
                            diff_miss += 1

        """ Score Normalizations:
        *'n' normalization dividing by the number of training instances (this helps ensure that all final scores end up in the -1 to 1 range
        *'k','h','m' normalization dividing by the respective number of hits and misses in NN (after ignoring missing values), also helps account for class imbalance within nearest neighbor radius)"""

        if count_hit == 0.0 or count_miss == 0.0:  # Special case, avoid division error
            if count_hit == 0.0 and count_miss == 0.0:
                return 0.0
            elif count_hit == 0.0:
                diff = (diff_miss / count_miss) / datalen
            else:  # count_miss == 0.0
                diff = (diff_hit / count_hit) / datalen
        else:  # Normal diff normalization
            diff = ((diff_hit / count_hit) + (diff_miss / count_miss)) / datalen

    return diff


def ReliefF_compute_scores(inst, attr, nan_entries, num_attributes, mcmap, NN, headers, class_type, X, y, labels_std, data_type):
    """ Unique scoring procedure for ReliefF algorithm. Scoring based on k nearest hits and misses of current target instance. """
    scores = np.zeros(num_attributes)
    for feature_num in range(num_attributes):
        scores[feature_num] += compute_score(attr, mcmap, NN, feature_num, inst,
                                             nan_entries, headers, class_type, X, y, labels_std, data_type)
    return scores


def SURF_compute_scores(inst, attr, nan_entries, num_attributes, mcmap, NN, headers, class_type, X, y, labels_std, data_type):
    """ Unique scoring procedure for SURF algorithm. Scoring based on nearest neighbors within defined radius of current target instance. """
    scores = np.zeros(num_attributes)
    if len(NN) <= 0:
        return scores
    for feature_num in range(num_attributes):
        scores[feature_num] += compute_score(attr, mcmap, NN, feature_num, inst,
                                             nan_entries, headers, class_type, X, y, labels_std, data_type)
    return scores


def SURFstar_compute_scores(inst, attr, nan_entries, num_attributes, mcmap, NN_near, NN_far, headers, class_type, X, y, labels_std, data_type):
    """ Unique scoring procedure for SURFstar algorithm. Scoring based on nearest neighbors within defined radius, as well as
    'anti-scoring' of far instances outside of radius of current target instance"""
    scores = np.zeros(num_attributes)
    for feature_num in range(num_attributes):
        if len(NN_near) > 0:
            scores[feature_num] += compute_score(attr, mcmap, NN_near, feature_num, inst,
                                                 nan_entries, headers, class_type, X, y, labels_std, data_type)
        # Note that we are using the near scoring loop in 'compute_score' and then just subtracting it here, in line with original SURF* paper.
        if len(NN_far) > 0:
            scores[feature_num] -= compute_score(attr, mcmap, NN_far, feature_num, inst,
                                                 nan_entries, headers, class_type, X, y, labels_std, data_type)
    return scores


def MultiSURF_compute_scores(inst, attr, nan_entries, num_attributes, mcmap, NN_near, headers, class_type, X, y, labels_std, data_type):
    """ Unique scoring procedure for MultiSURF algorithm. Scoring based on 'extreme' nearest neighbors within defined radius of current target instance. """
    scores = np.zeros(num_attributes)
    for feature_num in range(num_attributes):
        if len(NN_near) > 0:
            scores[feature_num] += compute_score(attr, mcmap, NN_near, feature_num, inst,
                                                 nan_entries, headers, class_type, X, y, labels_std, data_type)

    return scores


def MultiSURFstar_compute_scores(inst, attr, nan_entries, num_attributes, mcmap, NN_near, NN_far, headers, class_type, X, y, labels_std, data_type):
    """ Unique scoring procedure for MultiSURFstar algorithm. Scoring based on 'extreme' nearest neighbors within defined radius, as
    well as 'anti-scoring' of extreme far instances defined by outer radius of current target instance. """
    scores = np.zeros(num_attributes)

    for feature_num in range(num_attributes):
        if len(NN_near) > 0:
            scores[feature_num] += compute_score(attr, mcmap, NN_near, feature_num, inst,
                                                 nan_entries, headers, class_type, X, y, labels_std, data_type)
        # Note that we add this term because we used the far scoring above by setting 'near' to False.  This is in line with original MultiSURF* paper.
        if len(NN_far) > 0:
            scores[feature_num] += compute_score(attr, mcmap, NN_far, feature_num, inst,
                                                 nan_entries, headers, class_type, X, y, labels_std, data_type, near=False)

    return scores
<|MERGE_RESOLUTION|>--- conflicted
+++ resolved
@@ -1,476 +1,412 @@
-# -*- coding: utf-8 -*-
-
-"""
-scikit-rebate was primarily developed at the University of Pennsylvania by:
-    - Randal S. Olson (rso@randalolson.com)
-    - Pete Schmitt (pschmitt@upenn.edu)
-    - Ryan J. Urbanowicz (ryanurb@upenn.edu)
-    - Weixuan Fu (weixuanf@upenn.edu)
-    - and many more generous open source contributors
-
-Permission is hereby granted, free of charge, to any person obtaining a copy of this software
-and associated documentation files (the "Software"), to deal in the Software without restriction,
-including without limitation the rights to use, copy, modify, merge, publish, distribute, sublicense,
-and/or sell copies of the Software, and to permit persons to whom the Software is furnished to do so,
-subject to the following conditions:
-
-The above copyright notice and this permission notice shall be included in all copies or substantial
-portions of the Software.
-
-THE SOFTWARE IS PROVIDED "AS IS", WITHOUT WARRANTY OF ANY KIND, EXPRESS OR IMPLIED, INCLUDING BUT NOT
-LIMITED TO THE WARRANTIES OF MERCHANTABILITY, FITNESS FOR A PARTICULAR PURPOSE AND NONINFRINGEMENT.
-IN NO EVENT SHALL THE AUTHORS OR COPYRIGHT HOLDERS BE LIABLE FOR ANY CLAIM, DAMAGES OR OTHER LIABILITY,
-WHETHER IN AN ACTION OF CONTRACT, TORT OR OTHERWISE, ARISING FROM, OUT OF OR IN CONNECTION WITH THE
-SOFTWARE OR THE USE OR OTHER DEALINGS IN THE SOFTWARE.
-"""
-
-import numpy as np
-
-
-# (Subset of continuous-valued feature data, Subset of discrete-valued feature data, max/min difference, instance index, boolean mask for continuous, boolean mask for discrete)
-def get_row_missing(xc, xd, cdiffs, index, cindices, dindices):
-    """ Calculate distance between index instance and all other instances. """
-    row = np.empty(0, dtype=np.double)  # initialize empty row
-    cinst1 = xc[index]  # continuous-valued features for index instance
-    dinst1 = xd[index]  # discrete-valued features for index instance
-    # Boolean mask locating missing values for continuous features for index instance
-    can = cindices[index]
-    # Boolean mask locating missing values for discrete features for index instance
-    dan = dindices[index]
-    tf = len(cinst1) + len(dinst1)  # total number of features.
-
-    # Progressively compare current instance to all others. Excludes comparison with self indexed instance. (Building the distance matrix triangle).
-    for j in range(index):
-        dist = 0
-        dinst2 = xd[j]  # discrete-valued features for compared instance
-        cinst2 = xc[j]  # continuous-valued features for compared instance
-
-        # Manage missing values in discrete features
-        # Boolean mask locating missing values for discrete features for compared instance
-        dbn = dindices[j]
-        # indexes where there is at least one missing value in the feature between an instance pair.
-        idx = np.unique(np.append(dan, dbn))
-        # Number of features excluded from distance calculation due to one or two missing values within instance pair. Used to normalize distance values for comparison.
-        dmc = len(idx)
-        d1 = np.delete(dinst1, idx)  # delete unique missing features from index instance
-        d2 = np.delete(dinst2, idx)  # delete unique missing features from compared instance
-
-        # Manage missing values in continuous features
-        # Boolean mask locating missing values for continuous features for compared instance
-        cbn = cindices[j]
-        # indexes where there is at least one missing value in the feature between an instance pair.
-        idx = np.unique(np.append(can, cbn))
-        # Number of features excluded from distance calculation due to one or two missing values within instance pair. Used to normalize distance values for comparison.
-        cmc = len(idx)
-        c1 = np.delete(cinst1, idx)  # delete unique missing features from index instance
-        c2 = np.delete(cinst2, idx)  # delete unique missing features from compared instance
-        # delete unique missing features from continuous value difference scores
-        cdf = np.delete(cdiffs, idx)
-
-        # Add discrete feature distance contributions (missing values excluded) - Hamming distance
-        dist += len(d1[d1 != d2])
-
-        # Add continuous feature distance contributions (missing values excluded) - Manhattan distance (Note that 0-1 continuous value normalization is included ~ subtraction of minimums cancel out)
-        dist += np.sum(np.absolute(np.subtract(c1, c2)) / cdf)
-
-        # Normalize distance calculation based on total number of missing values bypassed in either discrete or continuous features.
-        tnmc = tf - dmc - cmc  # Total number of unique missing counted
-        # Distance normalized by number of features included in distance sum (this seeks to handle missing values neutrally in distance calculation)
-        dist = dist/float(tnmc)
-
-        row = np.append(row, dist)
-
-    return row
-
-
-def ramp_function(data_type, attr, fname, xinstfeature, xNNifeature):
-    """ Our own user simplified variation of the ramp function suggested by Hong 1994, 1997. Hong's method requires the user to specifiy two thresholds
-    that indicate the max difference before a score of 1 is given, as well a min difference before a score of 0 is given, and any in the middle get a
-    score that is the normalized difference between the two continuous feature values. This was done because when discrete and continuous features were mixed,
-    continuous feature scores were underestimated.  Towards simplicity, automation, and a dataset adaptable approach,
-    here we simply check whether the difference is greater than the standard deviation for the given feature; if so we assign a score of 1, otherwise we
-    assign the normalized feature score difference.  This should help compensate for the underestimation. """
-    diff = 0
-    mmdiff = attr[fname][3]  # Max/Min range of values for target feature
-    rawfd = abs(xinstfeature - xNNifeature)  # prenormalized feature value difference
-
-    if data_type == 'mixed':  # Ramp function utilized
-        # Check whether feature value difference is greater than the standard deviation
-        standDev = attr[fname][4]
-        if rawfd > standDev:  # feature value difference is is wider than a standard deviation
-            diff = 1
-        else:
-            diff = abs(xinstfeature - xNNifeature) / mmdiff
-
-    else:  # Normal continuous feature scoring
-        diff = abs(xinstfeature - xNNifeature) / mmdiff
-
-    return diff
-
-
-def compute_score(attr, mcmap, NN, feature, inst, nan_entries, headers, class_type, X, y, labels_std, data_type, near=True):
-    """Flexible feature scoring method that can be used with any core Relief-based method. Scoring proceeds differently
-    based on whether endpoint is binary, multiclass, or continuous. This method is called for a single target instance
-    + feature combination and runs over all items in NN. """
-
-    fname = headers[feature]  # feature identifier
-    ftype = attr[fname][0]  # feature type
-    ctype = class_type  # class type (binary, multiclass, continuous)
-    diff_hit = diff_miss = 0.0  # Tracks the score contribution
-    # Tracks the number of hits/misses. Used in normalizing scores by 'k' in ReliefF, and by m or h in SURF, SURF*, MultiSURF*, and MultiSURF
-    count_hit = count_miss = 0.0
-    # Initialize 'diff' (The score contribution for this target instance and feature over all NN)
-    diff = 0
-    # mmdiff = attr[fname][3] # Max/Min range of values for target feature
-
-    datalen = float(len(X))
-
-    # If target instance is missing, then a 'neutral' score contribution of 0 is returned immediately since all NN comparisons will be against this missing value.
-    if nan_entries[inst][feature]:
-        return 0.
-    # Note missing data normalization below regarding missing NN feature values is accomplished by counting hits and misses (missing values are not counted) (happens in parallel with hit/miss imbalance normalization)
-
-    xinstfeature = X[inst][feature]  # value of target instances target feature.
-
-    #--------------------------------------------------------------------------
-    if ctype == 'binary':
-        for i in range(len(NN)):
-            if nan_entries[NN[i]][feature]:  # skip any NN with a missing value for this feature.
-                continue
-
-            xNNifeature = X[NN[i]][feature]
-
-            if near:  # SCORING FOR NEAR INSTANCES
-                if y[inst] == y[NN[i]]:   # HIT
-                    count_hit += 1
-                    if ftype == 'continuous':
-                        # diff_hit -= abs(xinstfeature - xNNifeature) / mmdiff #Normalize absolute value of feature value difference by max-min value range for feature (so score update lies between 0 and 1)
-                        diff_hit -= ramp_function(data_type, attr, fname, xinstfeature, xNNifeature)
-                    else:  # discrete feature
-                        if xinstfeature != xNNifeature:  # A difference in feature value is observed
-                            # Feature score is reduced when we observe feature difference between 'near' instances with the same class.
-                            diff_hit -= 1
-                else:  # MISS
-                    count_miss += 1
-                    if ftype == 'continuous':
-                        #diff_miss += abs(xinstfeature - xNNifeature) / mmdiff
-                        diff_miss += ramp_function(data_type, attr, fname,
-                                                   xinstfeature, xNNifeature)
-                    else:  # discrete feature
-                        if xinstfeature != xNNifeature:  # A difference in feature value is observed
-                            # Feature score is increase when we observe feature difference between 'near' instances with different class values.
-                            diff_miss += 1
-
-            else:  # SCORING FOR FAR INSTANCES (ONLY USED BY MULTISURF* BASED ON HOW CODED)
-                if y[inst] == y[NN[i]]:   # HIT
-                    count_hit += 1
-                    if ftype == 'continuous':
-<<<<<<< HEAD
-                        # diff_hit += abs(xinstfeature - xNNifeature) / mmdiff  #Hits differently add continuous value differences rather than subtract them
-                        diff_hit += ramp_function(data_type, attr, fname, xinstfeature, xNNifeature)
-                    else:  # discrete feature
-                        # The same feature value is observed (Used for more efficient 'far' scoring, since there should be fewer same values for 'far' instances)
-                        if xinstfeature == xNNifeature:
-                            # Feature score is reduced when we observe the same feature value between 'far' instances with the same class.
-                            diff_hit -= 1
-                else:  # MISS
-                    count_miss += 1
-                    if ftype == 'continuous':
-                        # diff_miss -= abs(xinstfeature - xNNifeature) / mmdiff #Misses differntly subtract continuous value differences rather than add them
-                        diff_miss -= ramp_function(data_type, attr, fname,
-                                                   xinstfeature, xNNifeature)
-                    else:  # discrete feature
-                        # The same feature value is observed (Used for more efficient 'far' scoring, since there should be fewer same values for 'far' instances)
-                        if xinstfeature == xNNifeature:
-                            # Feature score is increased when we observe the same feature value between 'far' instances with different class values.
-                            diff_miss += 1
-=======
-                        #diff_hit -= abs(xinstfeature - xNNifeature) / mmdiff  #Hits differently add continuous value differences rather than subtract them 
-                        diff_hit -= (1-ramp_function(data_type, attr, fname, xinstfeature, xNNifeature)) #Sameness should yield most negative score
-                    else: #discrete feature
-                        if xinstfeature == xNNifeature: # The same feature value is observed (Used for more efficient 'far' scoring, since there should be fewer same values for 'far' instances)
-                            diff_hit -= 1 # Feature score is reduced when we observe the same feature value between 'far' instances with the same class.
-                else:  # MISS
-                    count_miss += 1
-                    if ftype == 'continuous':
-                        #diff_miss += abs(xinstfeature - xNNifeature) / mmdiff #Misses differntly subtract continuous value differences rather than add them 
-                        diff_miss += (1-ramp_function(data_type, attr, fname, xinstfeature, xNNifeature)) #Sameness should yield most negative score
-                    else: #discrete feature
-                        if xinstfeature == xNNifeature: # The same feature value is observed (Used for more efficient 'far' scoring, since there should be fewer same values for 'far' instances)
-                            diff_miss += 1 # Feature score is increased when we observe the same feature value between 'far' instances with different class values.
->>>>>>> d746a4d8
-
-        """ Score Normalizations:
-        *'n' normalization dividing by the number of training instances (this helps ensure that all final scores end up in the -1 to 1 range
-        *'k','h','m' normalization dividing by the respective number of hits and misses in NN (after ignoring missing values), also helps account for class imbalance within nearest neighbor radius)"""
-        if count_hit == 0.0 or count_miss == 0.0:  # Special case, avoid division error
-            if count_hit == 0.0 and count_miss == 0.0:
-                return 0.0
-            elif count_hit == 0.0:
-                diff = (diff_miss / count_miss) / datalen
-            else:  # count_miss == 0.0
-                diff = (diff_hit / count_hit) / datalen
-        else:  # Normal diff normalization
-            diff = ((diff_hit / count_hit) + (diff_miss / count_miss)) / datalen
-
-    #--------------------------------------------------------------------------
-    elif ctype == 'multiclass':
-        class_store = dict() #only 'miss' classes will be stored
-        #missClassPSum = 0
-
-        for each in mcmap:
-            if(each != y[inst]):  # Identify miss classes for current target instance.
-                class_store[each] = [0, 0]
-                #missClassPSum += mcmap[each]
-
-        for i in range(len(NN)):
-            if nan_entries[NN[i]][feature]:  # skip any NN with a missing value for this feature.
-                continue
-
-            xNNifeature = X[NN[i]][feature]
-
-            if near:  # SCORING FOR NEAR INSTANCES
-                if(y[inst] == y[NN[i]]):  # HIT
-                    count_hit += 1
-                    if ftype == 'continuous':
-                        #diff_hit -= abs(xinstfeature - xNNifeature) / mmdiff
-<<<<<<< HEAD
-                        diff_hit -= ramp_function(data_type, attr, fname, xinstfeature, xNNifeature)
-                    else:  # discrete feature
-=======
-                        diff_hit -= ramp_function(data_type, attr, fname, xinstfeature, xNNifeature) 
-                    else: #discrete feature
->>>>>>> d746a4d8
-                        if xinstfeature != xNNifeature:
-                            # Feature score is reduced when we observe feature difference between 'near' instances with the same class.
-                            diff_hit -= 1
-                else:  # MISS
-                    for missClass in class_store:
-                        if(y[NN[i]] == missClass):  # Identify which miss class is present
-                            class_store[missClass][0] += 1
-                            if ftype == 'continuous':
-                                #class_store[missClass][1] += abs(xinstfeature - xNNifeature) / mmdiff
-                                class_store[missClass][1] += ramp_function(
-                                    data_type, attr, fname, xinstfeature, xNNifeature)
-                            else:  # discrete feature
-                                if xinstfeature != xNNifeature:
-                                    # Feature score is increase when we observe feature difference between 'near' instances with different class values.
-                                    class_store[missClass][1] += 1
-
-            else:  # SCORING FOR FAR INSTANCES (ONLY USED BY MULTISURF* BASED ON HOW CODED)
-                if(y[inst] == y[NN[i]]):  # HIT
-                    count_hit += 1
-                    if ftype == 'continuous':
-<<<<<<< HEAD
-                        # Hits differently add continuous value differences rather than subtract them
-                        diff_hit += abs(xinstfeature - xNNifeature) / mmdiff
-                    else:  # discrete features
-=======
-                        #diff_hit -= abs(xinstfeature - xNNifeature) / mmdiff  #Hits differently add continuous value differences rather than subtract them 
-                        diff_hit -= (1-ramp_function(data_type, attr, fname, xinstfeature, xNNifeature)) #Sameness should yield most negative score
-                    else: #discrete features
->>>>>>> d746a4d8
-                        if xinstfeature == xNNifeature:
-                            # Feature score is reduced when we observe the same feature value between 'far' instances with the same class.
-                            diff_hit -= 1
-                else:  # MISS
-                    for missClass in class_store:
-                        if(y[NN[i]] == missClass):
-                            class_store[missClass][0] += 1
-                            if ftype == 'continuous':
-<<<<<<< HEAD
-                                #class_store[missClass][1] -= abs(xinstfeature - xNNifeature) / mmdiff
-                                class_store[missClass][1] -= ramp_function(
-                                    data_type, attr, fname, xinstfeature, xNNifeature)
-                            else:  # discrete feature
-=======
-                                #class_store[missClass][1] += abs(xinstfeature - xNNifeature) / mmdiff
-                                class_store[missClass][1] += (1-ramp_function(data_type, attr, fname, xinstfeature, xNNifeature)) #Sameness should yield most negative score
-                            else: #discrete feature
->>>>>>> d746a4d8
-                                if xinstfeature == xNNifeature:
-                                    # Feature score is increased when we observe the same feature value between 'far' instances with different class values.
-                                    class_store[missClass][1] += 1
-
-        """ Score Normalizations:
-        *'n' normalization dividing by the number of training instances (this helps ensure that all final scores end up in the -1 to 1 range
-        *'k','h','m' normalization dividing by the respective number of hits and misses in NN (after ignoring missing values), also helps account for class imbalance within nearest neighbor radius)
-        * multiclass normalization - accounts for scoring by multiple miss class, so miss scores don't have too much weight in contrast with hit scoring. If a given miss class isn't included in NN
-        then this normalization will account for that possibility. """
-        # Miss component
-        for each in class_store:
-            count_miss += class_store[each][0]
-<<<<<<< HEAD
-            miss_sum += class_store[each][1]
-
-=======
-            
->>>>>>> d746a4d8
-        if count_hit == 0.0 and count_miss == 0.0:
-            return 0.0
-        else:
-            if count_miss == 0:
-                pass
-<<<<<<< HEAD
-            else:  # Normal diff normalization
-                for each in class_store:  # multiclass normalization
-                    # Contribution of given miss class weighted by it's observed frequency within NN set.
-                    diff += class_store[each][1] * (class_store[each][0] / count_miss)
-                diff = diff / count_miss  # 'm' normalization
-
-            # Hit component: with 'h' normalization
-=======
-            else: #Normal diff normalization
-                for each in class_store: #multiclass normalization
-                    diff += class_store[each][1] * (class_store[each][0] / count_miss) * len(class_store)# Contribution of given miss class weighted by it's observed frequency within NN set.
-                diff = diff / count_miss #'m' normalization
-            
-            #Hit component: with 'h' normalization
->>>>>>> d746a4d8
-            if count_hit == 0:
-                pass
-            else:
-                diff += (diff_hit / count_hit)
-
-        diff = diff / datalen  # 'n' normalization
-
-    #--------------------------------------------------------------------------
-    else:  # CONTINUOUS endpoint
-        same_class_bound = labels_std
-
-        for i in range(len(NN)):
-            if nan_entries[NN[i]][feature]:  # skip any NN with a missing value for this feature.
-                continue
-
-            xNNifeature = X[NN[i]][feature]
-
-            if near:  # SCORING FOR NEAR INSTANCES
-                if abs(y[inst] - y[NN[i]]) < same_class_bound:  # HIT approximation
-                    count_hit += 1
-                    if ftype == 'continuous':
-                        #diff_hit -= abs(xinstfeature - xNNifeature) / mmdiff
-                        diff_hit -= ramp_function(data_type, attr, fname, xinstfeature, xNNifeature)
-                    else:  # discrete feature
-                        if xinstfeature != xNNifeature:
-                            # Feature score is reduced when we observe feature difference between 'near' instances with the same 'class'.
-                            diff_hit -= 1
-                else:  # MISS approximation
-                    count_miss += 1
-                    if ftype == 'continuous':
-                        #diff_miss += abs(xinstfeature - xNNifeature) / mmdiff
-                        diff_miss += ramp_function(data_type, attr, fname,
-                                                   xinstfeature, xNNifeature)
-                    else:  # discrete feature
-                        if xinstfeature != xNNifeature:
-                            # Feature score is increase when we observe feature difference between 'near' instances with different class value.
-                            diff_miss += 1
-
-            else:  # SCORING FOR FAR INSTANCES (ONLY USED BY MULTISURF* BASED ON HOW CODED)
-                if abs(y[inst] - y[NN[i]]) < same_class_bound:  # HIT approximation
-                    count_hit += 1
-                    if ftype == 'continuous':
-                        #diff_hit += abs(xinstfeature - xNNifeature) / mmdiff
-<<<<<<< HEAD
-                        diff_hit += ramp_function(data_type, attr, fname, xinstfeature, xNNifeature)
-                    else:  # discrete feature
-=======
-                        diff_hit -= (1-ramp_function(data_type, attr, fname, xinstfeature, xNNifeature)) #Sameness should yield most negative score
-                    else: #discrete feature
->>>>>>> d746a4d8
-                        if xinstfeature == xNNifeature:
-                            # Feature score is reduced when we observe the same feature value between 'far' instances with the same class.
-                            diff_hit -= 1
-                else:  # MISS approximation
-                    count_miss += 1
-                    if ftype == 'continuous':
-                        #diff_miss -= abs(xinstfeature - xNNifeature) / mmdiff
-<<<<<<< HEAD
-                        diff_miss -= ramp_function(data_type, attr, fname,
-                                                   xinstfeature, xNNifeature)
-                    else:  # discrete feature
-=======
-                        diff_miss += (1-ramp_function(data_type, attr, fname, xinstfeature, xNNifeature)) #Sameness should yield most negative score
-                    else: #discrete feature
->>>>>>> d746a4d8
-                        if xinstfeature == xNNifeature:
-                            # Feature score is increased when we observe the same feature value between 'far' instances with different class values.
-                            diff_miss += 1
-
-        """ Score Normalizations:
-        *'n' normalization dividing by the number of training instances (this helps ensure that all final scores end up in the -1 to 1 range
-        *'k','h','m' normalization dividing by the respective number of hits and misses in NN (after ignoring missing values), also helps account for class imbalance within nearest neighbor radius)"""
-
-        if count_hit == 0.0 or count_miss == 0.0:  # Special case, avoid division error
-            if count_hit == 0.0 and count_miss == 0.0:
-                return 0.0
-            elif count_hit == 0.0:
-                diff = (diff_miss / count_miss) / datalen
-            else:  # count_miss == 0.0
-                diff = (diff_hit / count_hit) / datalen
-        else:  # Normal diff normalization
-            diff = ((diff_hit / count_hit) + (diff_miss / count_miss)) / datalen
-
-    return diff
-
-
-def ReliefF_compute_scores(inst, attr, nan_entries, num_attributes, mcmap, NN, headers, class_type, X, y, labels_std, data_type):
-    """ Unique scoring procedure for ReliefF algorithm. Scoring based on k nearest hits and misses of current target instance. """
-    scores = np.zeros(num_attributes)
-    for feature_num in range(num_attributes):
-        scores[feature_num] += compute_score(attr, mcmap, NN, feature_num, inst,
-                                             nan_entries, headers, class_type, X, y, labels_std, data_type)
-    return scores
-
-
-def SURF_compute_scores(inst, attr, nan_entries, num_attributes, mcmap, NN, headers, class_type, X, y, labels_std, data_type):
-    """ Unique scoring procedure for SURF algorithm. Scoring based on nearest neighbors within defined radius of current target instance. """
-    scores = np.zeros(num_attributes)
-    if len(NN) <= 0:
-        return scores
-    for feature_num in range(num_attributes):
-        scores[feature_num] += compute_score(attr, mcmap, NN, feature_num, inst,
-                                             nan_entries, headers, class_type, X, y, labels_std, data_type)
-    return scores
-
-
-def SURFstar_compute_scores(inst, attr, nan_entries, num_attributes, mcmap, NN_near, NN_far, headers, class_type, X, y, labels_std, data_type):
-    """ Unique scoring procedure for SURFstar algorithm. Scoring based on nearest neighbors within defined radius, as well as
-    'anti-scoring' of far instances outside of radius of current target instance"""
-    scores = np.zeros(num_attributes)
-    for feature_num in range(num_attributes):
-        if len(NN_near) > 0:
-            scores[feature_num] += compute_score(attr, mcmap, NN_near, feature_num, inst,
-                                                 nan_entries, headers, class_type, X, y, labels_std, data_type)
-        # Note that we are using the near scoring loop in 'compute_score' and then just subtracting it here, in line with original SURF* paper.
-        if len(NN_far) > 0:
-            scores[feature_num] -= compute_score(attr, mcmap, NN_far, feature_num, inst,
-                                                 nan_entries, headers, class_type, X, y, labels_std, data_type)
-    return scores
-
-
-def MultiSURF_compute_scores(inst, attr, nan_entries, num_attributes, mcmap, NN_near, headers, class_type, X, y, labels_std, data_type):
-    """ Unique scoring procedure for MultiSURF algorithm. Scoring based on 'extreme' nearest neighbors within defined radius of current target instance. """
-    scores = np.zeros(num_attributes)
-    for feature_num in range(num_attributes):
-        if len(NN_near) > 0:
-            scores[feature_num] += compute_score(attr, mcmap, NN_near, feature_num, inst,
-                                                 nan_entries, headers, class_type, X, y, labels_std, data_type)
-
-    return scores
-
-
-def MultiSURFstar_compute_scores(inst, attr, nan_entries, num_attributes, mcmap, NN_near, NN_far, headers, class_type, X, y, labels_std, data_type):
-    """ Unique scoring procedure for MultiSURFstar algorithm. Scoring based on 'extreme' nearest neighbors within defined radius, as
-    well as 'anti-scoring' of extreme far instances defined by outer radius of current target instance. """
-    scores = np.zeros(num_attributes)
-
-    for feature_num in range(num_attributes):
-        if len(NN_near) > 0:
-            scores[feature_num] += compute_score(attr, mcmap, NN_near, feature_num, inst,
-                                                 nan_entries, headers, class_type, X, y, labels_std, data_type)
-        # Note that we add this term because we used the far scoring above by setting 'near' to False.  This is in line with original MultiSURF* paper.
-        if len(NN_far) > 0:
-            scores[feature_num] += compute_score(attr, mcmap, NN_far, feature_num, inst,
-                                                 nan_entries, headers, class_type, X, y, labels_std, data_type, near=False)
-
-    return scores
+# -*- coding: utf-8 -*-
+
+"""
+scikit-rebate was primarily developed at the University of Pennsylvania by:
+    - Randal S. Olson (rso@randalolson.com)
+    - Pete Schmitt (pschmitt@upenn.edu)
+    - Ryan J. Urbanowicz (ryanurb@upenn.edu)
+    - Weixuan Fu (weixuanf@upenn.edu)
+    - and many more generous open source contributors
+
+Permission is hereby granted, free of charge, to any person obtaining a copy of this software
+and associated documentation files (the "Software"), to deal in the Software without restriction,
+including without limitation the rights to use, copy, modify, merge, publish, distribute, sublicense,
+and/or sell copies of the Software, and to permit persons to whom the Software is furnished to do so,
+subject to the following conditions:
+
+The above copyright notice and this permission notice shall be included in all copies or substantial
+portions of the Software.
+
+THE SOFTWARE IS PROVIDED "AS IS", WITHOUT WARRANTY OF ANY KIND, EXPRESS OR IMPLIED, INCLUDING BUT NOT
+LIMITED TO THE WARRANTIES OF MERCHANTABILITY, FITNESS FOR A PARTICULAR PURPOSE AND NONINFRINGEMENT.
+IN NO EVENT SHALL THE AUTHORS OR COPYRIGHT HOLDERS BE LIABLE FOR ANY CLAIM, DAMAGES OR OTHER LIABILITY,
+WHETHER IN AN ACTION OF CONTRACT, TORT OR OTHERWISE, ARISING FROM, OUT OF OR IN CONNECTION WITH THE
+SOFTWARE OR THE USE OR OTHER DEALINGS IN THE SOFTWARE.
+"""
+
+import numpy as np
+
+
+# (Subset of continuous-valued feature data, Subset of discrete-valued feature data, max/min difference, instance index, boolean mask for continuous, boolean mask for discrete)
+def get_row_missing(xc, xd, cdiffs, index, cindices, dindices):
+    """ Calculate distance between index instance and all other instances. """
+    row = np.empty(0, dtype=np.double)  # initialize empty row
+    cinst1 = xc[index]  # continuous-valued features for index instance
+    dinst1 = xd[index]  # discrete-valued features for index instance
+    # Boolean mask locating missing values for continuous features for index instance
+    can = cindices[index]
+    # Boolean mask locating missing values for discrete features for index instance
+    dan = dindices[index]
+    tf = len(cinst1) + len(dinst1)  # total number of features.
+
+    # Progressively compare current instance to all others. Excludes comparison with self indexed instance. (Building the distance matrix triangle).
+    for j in range(index):
+        dist = 0
+        dinst2 = xd[j]  # discrete-valued features for compared instance
+        cinst2 = xc[j]  # continuous-valued features for compared instance
+
+        # Manage missing values in discrete features
+        # Boolean mask locating missing values for discrete features for compared instance
+        dbn = dindices[j]
+        # indexes where there is at least one missing value in the feature between an instance pair.
+        idx = np.unique(np.append(dan, dbn))
+        # Number of features excluded from distance calculation due to one or two missing values within instance pair. Used to normalize distance values for comparison.
+        dmc = len(idx)
+        d1 = np.delete(dinst1, idx)  # delete unique missing features from index instance
+        d2 = np.delete(dinst2, idx)  # delete unique missing features from compared instance
+
+        # Manage missing values in continuous features
+        # Boolean mask locating missing values for continuous features for compared instance
+        cbn = cindices[j]
+        # indexes where there is at least one missing value in the feature between an instance pair.
+        idx = np.unique(np.append(can, cbn))
+        # Number of features excluded from distance calculation due to one or two missing values within instance pair. Used to normalize distance values for comparison.
+        cmc = len(idx)
+        c1 = np.delete(cinst1, idx)  # delete unique missing features from index instance
+        c2 = np.delete(cinst2, idx)  # delete unique missing features from compared instance
+        # delete unique missing features from continuous value difference scores
+        cdf = np.delete(cdiffs, idx)
+
+        # Add discrete feature distance contributions (missing values excluded) - Hamming distance
+        dist += len(d1[d1 != d2])
+
+        # Add continuous feature distance contributions (missing values excluded) - Manhattan distance (Note that 0-1 continuous value normalization is included ~ subtraction of minimums cancel out)
+        dist += np.sum(np.absolute(np.subtract(c1, c2)) / cdf)
+
+        # Normalize distance calculation based on total number of missing values bypassed in either discrete or continuous features.
+        tnmc = tf - dmc - cmc  # Total number of unique missing counted
+        # Distance normalized by number of features included in distance sum (this seeks to handle missing values neutrally in distance calculation)
+        dist = dist/float(tnmc)
+
+        row = np.append(row, dist)
+
+    return row
+
+
+def ramp_function(data_type, attr, fname, xinstfeature, xNNifeature):
+    """ Our own user simplified variation of the ramp function suggested by Hong 1994, 1997. Hong's method requires the user to specifiy two thresholds
+    that indicate the max difference before a score of 1 is given, as well a min difference before a score of 0 is given, and any in the middle get a
+    score that is the normalized difference between the two continuous feature values. This was done because when discrete and continuous features were mixed,
+    continuous feature scores were underestimated.  Towards simplicity, automation, and a dataset adaptable approach,
+    here we simply check whether the difference is greater than the standard deviation for the given feature; if so we assign a score of 1, otherwise we
+    assign the normalized feature score difference.  This should help compensate for the underestimation. """
+    diff = 0
+    mmdiff = attr[fname][3]  # Max/Min range of values for target feature
+    rawfd = abs(xinstfeature - xNNifeature)  # prenormalized feature value difference
+
+    if data_type == 'mixed':  # Ramp function utilized
+        # Check whether feature value difference is greater than the standard deviation
+        standDev = attr[fname][4]
+        if rawfd > standDev:  # feature value difference is is wider than a standard deviation
+            diff = 1
+        else:
+            diff = abs(xinstfeature - xNNifeature) / mmdiff
+
+    else:  # Normal continuous feature scoring
+        diff = abs(xinstfeature - xNNifeature) / mmdiff
+
+    return diff
+
+
+def compute_score(attr, mcmap, NN, feature, inst, nan_entries, headers, class_type, X, y, labels_std, data_type, near=True):
+    """Flexible feature scoring method that can be used with any core Relief-based method. Scoring proceeds differently
+    based on whether endpoint is binary, multiclass, or continuous. This method is called for a single target instance
+    + feature combination and runs over all items in NN. """
+
+    fname = headers[feature]  # feature identifier
+    ftype = attr[fname][0]  # feature type
+    ctype = class_type  # class type (binary, multiclass, continuous)
+    diff_hit = diff_miss = 0.0  # Tracks the score contribution
+    # Tracks the number of hits/misses. Used in normalizing scores by 'k' in ReliefF, and by m or h in SURF, SURF*, MultiSURF*, and MultiSURF
+    count_hit = count_miss = 0.0
+    # Initialize 'diff' (The score contribution for this target instance and feature over all NN)
+    diff = 0
+    # mmdiff = attr[fname][3] # Max/Min range of values for target feature
+
+    datalen = float(len(X))
+
+    # If target instance is missing, then a 'neutral' score contribution of 0 is returned immediately since all NN comparisons will be against this missing value.
+    if nan_entries[inst][feature]:
+        return 0.
+    # Note missing data normalization below regarding missing NN feature values is accomplished by counting hits and misses (missing values are not counted) (happens in parallel with hit/miss imbalance normalization)
+
+    xinstfeature = X[inst][feature]  # value of target instances target feature.
+
+    #--------------------------------------------------------------------------
+    if ctype == 'binary':
+        for i in range(len(NN)):
+            if nan_entries[NN[i]][feature]:  # skip any NN with a missing value for this feature.
+                continue
+
+            xNNifeature = X[NN[i]][feature]
+
+            if near:  # SCORING FOR NEAR INSTANCES
+                if y[inst] == y[NN[i]]:   # HIT
+                    count_hit += 1
+                    if ftype == 'continuous':
+                        # diff_hit -= abs(xinstfeature - xNNifeature) / mmdiff #Normalize absolute value of feature value difference by max-min value range for feature (so score update lies between 0 and 1)
+                        diff_hit -= ramp_function(data_type, attr, fname, xinstfeature, xNNifeature)
+                    else:  # discrete feature
+                        if xinstfeature != xNNifeature:  # A difference in feature value is observed
+                            # Feature score is reduced when we observe feature difference between 'near' instances with the same class.
+                            diff_hit -= 1
+                else:  # MISS
+                    count_miss += 1
+                    if ftype == 'continuous':
+                        #diff_miss += abs(xinstfeature - xNNifeature) / mmdiff
+                        diff_miss += ramp_function(data_type, attr, fname,
+                                                   xinstfeature, xNNifeature)
+                    else:  # discrete feature
+                        if xinstfeature != xNNifeature:  # A difference in feature value is observed
+                            # Feature score is increase when we observe feature difference between 'near' instances with different class values.
+                            diff_miss += 1
+
+            else:  # SCORING FOR FAR INSTANCES (ONLY USED BY MULTISURF* BASED ON HOW CODED)
+                if y[inst] == y[NN[i]]:   # HIT
+                    count_hit += 1
+                    if ftype == 'continuous':
+
+                        #diff_hit -= abs(xinstfeature - xNNifeature) / mmdiff  #Hits differently add continuous value differences rather than subtract them 
+                        diff_hit -= (1-ramp_function(data_type, attr, fname, xinstfeature, xNNifeature)) #Sameness should yield most negative score
+                    else: #discrete feature
+                        if xinstfeature == xNNifeature: # The same feature value is observed (Used for more efficient 'far' scoring, since there should be fewer same values for 'far' instances)
+                            diff_hit -= 1 # Feature score is reduced when we observe the same feature value between 'far' instances with the same class.
+                else:  # MISS
+                    count_miss += 1
+                    if ftype == 'continuous':
+                        #diff_miss += abs(xinstfeature - xNNifeature) / mmdiff #Misses differntly subtract continuous value differences rather than add them 
+                        diff_miss += (1-ramp_function(data_type, attr, fname, xinstfeature, xNNifeature)) #Sameness should yield most negative score
+                    else: #discrete feature
+                        if xinstfeature == xNNifeature: # The same feature value is observed (Used for more efficient 'far' scoring, since there should be fewer same values for 'far' instances)
+                            diff_miss += 1 # Feature score is increased when we observe the same feature value between 'far' instances with different class values.
+
+        """ Score Normalizations:
+        *'n' normalization dividing by the number of training instances (this helps ensure that all final scores end up in the -1 to 1 range
+        *'k','h','m' normalization dividing by the respective number of hits and misses in NN (after ignoring missing values), also helps account for class imbalance within nearest neighbor radius)"""
+        if count_hit == 0.0 or count_miss == 0.0:  # Special case, avoid division error
+            if count_hit == 0.0 and count_miss == 0.0:
+                return 0.0
+            elif count_hit == 0.0:
+                diff = (diff_miss / count_miss) / datalen
+            else:  # count_miss == 0.0
+                diff = (diff_hit / count_hit) / datalen
+        else:  # Normal diff normalization
+            diff = ((diff_hit / count_hit) + (diff_miss / count_miss)) / datalen
+
+    #--------------------------------------------------------------------------
+    elif ctype == 'multiclass':
+        class_store = dict() #only 'miss' classes will be stored
+        #missClassPSum = 0
+
+        for each in mcmap:
+            if(each != y[inst]):  # Identify miss classes for current target instance.
+                class_store[each] = [0, 0]
+                #missClassPSum += mcmap[each]
+
+        for i in range(len(NN)):
+            if nan_entries[NN[i]][feature]:  # skip any NN with a missing value for this feature.
+                continue
+
+            xNNifeature = X[NN[i]][feature]
+
+            if near:  # SCORING FOR NEAR INSTANCES
+                if(y[inst] == y[NN[i]]):  # HIT
+                    count_hit += 1
+                    if ftype == 'continuous':
+                        #diff_hit -= abs(xinstfeature - xNNifeature) / mmdiff
+                        diff_hit -= ramp_function(data_type, attr, fname, xinstfeature, xNNifeature) 
+                    else: #discrete feature
+                        if xinstfeature != xNNifeature:
+                            # Feature score is reduced when we observe feature difference between 'near' instances with the same class.
+                            diff_hit -= 1
+                else:  # MISS
+                    for missClass in class_store:
+                        if(y[NN[i]] == missClass):  # Identify which miss class is present
+                            class_store[missClass][0] += 1
+                            if ftype == 'continuous':
+                                #class_store[missClass][1] += abs(xinstfeature - xNNifeature) / mmdiff
+                                class_store[missClass][1] += ramp_function(
+                                    data_type, attr, fname, xinstfeature, xNNifeature)
+                            else:  # discrete feature
+                                if xinstfeature != xNNifeature:
+                                    # Feature score is increase when we observe feature difference between 'near' instances with different class values.
+                                    class_store[missClass][1] += 1
+
+            else:  # SCORING FOR FAR INSTANCES (ONLY USED BY MULTISURF* BASED ON HOW CODED)
+                if(y[inst] == y[NN[i]]):  # HIT
+                    count_hit += 1
+                    if ftype == 'continuous':
+                        #diff_hit -= abs(xinstfeature - xNNifeature) / mmdiff  #Hits differently add continuous value differences rather than subtract them 
+                        diff_hit -= (1-ramp_function(data_type, attr, fname, xinstfeature, xNNifeature)) #Sameness should yield most negative score
+                    else: #discrete features
+                        if xinstfeature == xNNifeature:
+                            # Feature score is reduced when we observe the same feature value between 'far' instances with the same class.
+                            diff_hit -= 1
+                else:  # MISS
+                    for missClass in class_store:
+                        if(y[NN[i]] == missClass):
+                            class_store[missClass][0] += 1
+                            if ftype == 'continuous':
+                                #class_store[missClass][1] += abs(xinstfeature - xNNifeature) / mmdiff
+                                class_store[missClass][1] += (1-ramp_function(data_type, attr, fname, xinstfeature, xNNifeature)) #Sameness should yield most negative score
+                            else: #discrete feature
+                                if xinstfeature == xNNifeature:
+                                    # Feature score is increased when we observe the same feature value between 'far' instances with different class values.
+                                    class_store[missClass][1] += 1
+
+        """ Score Normalizations:
+        *'n' normalization dividing by the number of training instances (this helps ensure that all final scores end up in the -1 to 1 range
+        *'k','h','m' normalization dividing by the respective number of hits and misses in NN (after ignoring missing values), also helps account for class imbalance within nearest neighbor radius)
+        * multiclass normalization - accounts for scoring by multiple miss class, so miss scores don't have too much weight in contrast with hit scoring. If a given miss class isn't included in NN
+        then this normalization will account for that possibility. """
+        # Miss component
+        for each in class_store:
+            count_miss += class_store[each][0]
+
+        if count_hit == 0.0 and count_miss == 0.0:
+            return 0.0
+        else:
+            if count_miss == 0:
+                pass
+            else: #Normal diff normalization
+                for each in class_store: #multiclass normalization
+                    diff += class_store[each][1] * (class_store[each][0] / count_miss) * len(class_store)# Contribution of given miss class weighted by it's observed frequency within NN set.
+                diff = diff / count_miss #'m' normalization
+            
+            #Hit component: with 'h' normalization
+            if count_hit == 0:
+                pass
+            else:
+                diff += (diff_hit / count_hit)
+
+        diff = diff / datalen  # 'n' normalization
+
+    #--------------------------------------------------------------------------
+    else:  # CONTINUOUS endpoint
+        same_class_bound = labels_std
+
+        for i in range(len(NN)):
+            if nan_entries[NN[i]][feature]:  # skip any NN with a missing value for this feature.
+                continue
+
+            xNNifeature = X[NN[i]][feature]
+
+            if near:  # SCORING FOR NEAR INSTANCES
+                if abs(y[inst] - y[NN[i]]) < same_class_bound:  # HIT approximation
+                    count_hit += 1
+                    if ftype == 'continuous':
+                        #diff_hit -= abs(xinstfeature - xNNifeature) / mmdiff
+                        diff_hit -= ramp_function(data_type, attr, fname, xinstfeature, xNNifeature)
+                    else:  # discrete feature
+                        if xinstfeature != xNNifeature:
+                            # Feature score is reduced when we observe feature difference between 'near' instances with the same 'class'.
+                            diff_hit -= 1
+                else:  # MISS approximation
+                    count_miss += 1
+                    if ftype == 'continuous':
+                        #diff_miss += abs(xinstfeature - xNNifeature) / mmdiff
+                        diff_miss += ramp_function(data_type, attr, fname,
+                                                   xinstfeature, xNNifeature)
+                    else:  # discrete feature
+                        if xinstfeature != xNNifeature:
+                            # Feature score is increase when we observe feature difference between 'near' instances with different class value.
+                            diff_miss += 1
+
+            else:  # SCORING FOR FAR INSTANCES (ONLY USED BY MULTISURF* BASED ON HOW CODED)
+                if abs(y[inst] - y[NN[i]]) < same_class_bound:  # HIT approximation
+                    count_hit += 1
+                    if ftype == 'continuous':
+                        #diff_hit += abs(xinstfeature - xNNifeature) / mmdiff
+                        diff_hit -= (1-ramp_function(data_type, attr, fname, xinstfeature, xNNifeature)) #Sameness should yield most negative score
+                    else: #discrete feature
+                        if xinstfeature == xNNifeature:
+                            # Feature score is reduced when we observe the same feature value between 'far' instances with the same class.
+                            diff_hit -= 1
+                else:  # MISS approximation
+                    count_miss += 1
+                    if ftype == 'continuous':
+                        #diff_miss -= abs(xinstfeature - xNNifeature) / mmdiff
+                        diff_miss += (1-ramp_function(data_type, attr, fname, xinstfeature, xNNifeature)) #Sameness should yield most negative score
+                    else: #discrete feature
+                        if xinstfeature == xNNifeature:
+                            # Feature score is increased when we observe the same feature value between 'far' instances with different class values.
+                            diff_miss += 1
+
+        """ Score Normalizations:
+        *'n' normalization dividing by the number of training instances (this helps ensure that all final scores end up in the -1 to 1 range
+        *'k','h','m' normalization dividing by the respective number of hits and misses in NN (after ignoring missing values), also helps account for class imbalance within nearest neighbor radius)"""
+
+        if count_hit == 0.0 or count_miss == 0.0:  # Special case, avoid division error
+            if count_hit == 0.0 and count_miss == 0.0:
+                return 0.0
+            elif count_hit == 0.0:
+                diff = (diff_miss / count_miss) / datalen
+            else:  # count_miss == 0.0
+                diff = (diff_hit / count_hit) / datalen
+        else:  # Normal diff normalization
+            diff = ((diff_hit / count_hit) + (diff_miss / count_miss)) / datalen
+
+    return diff
+
+
+def ReliefF_compute_scores(inst, attr, nan_entries, num_attributes, mcmap, NN, headers, class_type, X, y, labels_std, data_type):
+    """ Unique scoring procedure for ReliefF algorithm. Scoring based on k nearest hits and misses of current target instance. """
+    scores = np.zeros(num_attributes)
+    for feature_num in range(num_attributes):
+        scores[feature_num] += compute_score(attr, mcmap, NN, feature_num, inst,
+                                             nan_entries, headers, class_type, X, y, labels_std, data_type)
+    return scores
+
+
+def SURF_compute_scores(inst, attr, nan_entries, num_attributes, mcmap, NN, headers, class_type, X, y, labels_std, data_type):
+    """ Unique scoring procedure for SURF algorithm. Scoring based on nearest neighbors within defined radius of current target instance. """
+    scores = np.zeros(num_attributes)
+    if len(NN) <= 0:
+        return scores
+    for feature_num in range(num_attributes):
+        scores[feature_num] += compute_score(attr, mcmap, NN, feature_num, inst,
+                                             nan_entries, headers, class_type, X, y, labels_std, data_type)
+    return scores
+
+
+def SURFstar_compute_scores(inst, attr, nan_entries, num_attributes, mcmap, NN_near, NN_far, headers, class_type, X, y, labels_std, data_type):
+    """ Unique scoring procedure for SURFstar algorithm. Scoring based on nearest neighbors within defined radius, as well as
+    'anti-scoring' of far instances outside of radius of current target instance"""
+    scores = np.zeros(num_attributes)
+    for feature_num in range(num_attributes):
+        if len(NN_near) > 0:
+            scores[feature_num] += compute_score(attr, mcmap, NN_near, feature_num, inst,
+                                                 nan_entries, headers, class_type, X, y, labels_std, data_type)
+        # Note that we are using the near scoring loop in 'compute_score' and then just subtracting it here, in line with original SURF* paper.
+        if len(NN_far) > 0:
+            scores[feature_num] -= compute_score(attr, mcmap, NN_far, feature_num, inst,
+                                                 nan_entries, headers, class_type, X, y, labels_std, data_type)
+    return scores
+
+
+def MultiSURF_compute_scores(inst, attr, nan_entries, num_attributes, mcmap, NN_near, headers, class_type, X, y, labels_std, data_type):
+    """ Unique scoring procedure for MultiSURF algorithm. Scoring based on 'extreme' nearest neighbors within defined radius of current target instance. """
+    scores = np.zeros(num_attributes)
+    for feature_num in range(num_attributes):
+        if len(NN_near) > 0:
+            scores[feature_num] += compute_score(attr, mcmap, NN_near, feature_num, inst,
+                                                 nan_entries, headers, class_type, X, y, labels_std, data_type)
+
+    return scores
+
+
+def MultiSURFstar_compute_scores(inst, attr, nan_entries, num_attributes, mcmap, NN_near, NN_far, headers, class_type, X, y, labels_std, data_type):
+    """ Unique scoring procedure for MultiSURFstar algorithm. Scoring based on 'extreme' nearest neighbors within defined radius, as
+    well as 'anti-scoring' of extreme far instances defined by outer radius of current target instance. """
+    scores = np.zeros(num_attributes)
+
+    for feature_num in range(num_attributes):
+        if len(NN_near) > 0:
+            scores[feature_num] += compute_score(attr, mcmap, NN_near, feature_num, inst,
+                                                 nan_entries, headers, class_type, X, y, labels_std, data_type)
+        # Note that we add this term because we used the far scoring above by setting 'near' to False.  This is in line with original MultiSURF* paper.
+        if len(NN_far) > 0:
+            scores[feature_num] += compute_score(attr, mcmap, NN_far, feature_num, inst,
+                                                 nan_entries, headers, class_type, X, y, labels_std, data_type, near=False)
+
+    return scores