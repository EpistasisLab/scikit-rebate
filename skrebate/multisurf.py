--- conflicted
+++ resolved
@@ -77,19 +77,11 @@
 
         NNlist = [self._find_neighbors(datalen) for datalen in range(self._datalen)]
 
-<<<<<<< HEAD
-        if self.n_jobs == 1:
-            scores = 0
-            for instance_num, NN_near in zip(range(self._datalen), NNlist):
-                scores += MultiSURF_compute_scores(instance_num, self.attr, nan_entries, self._num_attributes, self.mcmap,
-                                          NN_near, self._headers, self._class_type, self._X, self._y, self._labels_std, self.data_type)
-=======
         if self.weight_flag == 2:
             scores = np.sum(Parallel(n_jobs=self.n_jobs)(delayed(
                 MultiSURF_compute_scores)(instance_num, self.attr, nan_entries, self._num_attributes, self.mcmap,
                                           NN_near, self._headers, self._class_type, self._X, self._y, self._labels_std, self.data_type, self.weight_flag, self._weights)
                 for instance_num, NN_near in zip(range(self._datalen), NNlist)), axis=0)
->>>>>>> e087d1b6
         else:
             scores = np.sum(Parallel(n_jobs=self.n_jobs)(delayed(
                 MultiSURF_compute_scores)(instance_num, self.attr, nan_entries, self._num_attributes, self.mcmap,
