
"""
scikit-rebate was primarily developed at the University of Pennsylvania by:
    - Randal S. Olson (rso@randalolson.com)
    - Pete Schmitt (pschmitt@upenn.edu)
    - Ryan J. Urbanowicz (ryanurb@upenn.edu)
    - Weixuan Fu (weixuanf@upenn.edu)
    - and many more generous open source contributors

Permission is hereby granted, free of charge, to any person obtaining a copy of this software
and associated documentation files (the "Software"), to deal in the Software without restriction,
including without limitation the rights to use, copy, modify, merge, publish, distribute, sublicense,
and/or sell copies of the Software, and to permit persons to whom the Software is furnished to do so,
subject to the following conditions:

The above copyright notice and this permission notice shall be included in all copies or substantial
portions of the Software.

THE SOFTWARE IS PROVIDED "AS IS", WITHOUT WARRANTY OF ANY KIND, EXPRESS OR IMPLIED, INCLUDING BUT NOT
LIMITED TO THE WARRANTIES OF MERCHANTABILITY, FITNESS FOR A PARTICULAR PURPOSE AND NONINFRINGEMENT.
IN NO EVENT SHALL THE AUTHORS OR COPYRIGHT HOLDERS BE LIABLE FOR ANY CLAIM, DAMAGES OR OTHER LIABILITY,
WHETHER IN AN ACTION OF CONTRACT, TORT OR OTHERWISE, ARISING FROM, OUT OF OR IN CONNECTION WITH THE
SOFTWARE OR THE USE OR OTHER DEALINGS IN THE SOFTWARE.
"""

from skrebate import ReliefF, SURF, SURFstar, MultiSURF, MultiSURFstar
from skrebate.turf import TuRF
from skrebate.vlsrelief import VLSRelief
from sklearn.pipeline import make_pipeline
from sklearn.ensemble import RandomForestClassifier, RandomForestRegressor
from sklearn.preprocessing import Imputer
from sklearn.model_selection import cross_val_score
import pandas as pd
import numpy as np
import warnings

warnings.filterwarnings('ignore')

np.random.seed(3249083)

genetic_data = pd.read_csv(
    'data/GAMETES_Epistasis_2-Way_20atts_0.4H_EDM-1_1.tsv.gz', sep='\t', compression='gzip')
genetic_data = genetic_data.sample(frac=0.25)

genetic_data_cont_endpoint = pd.read_csv(
    'data/GAMETES_Epistasis_2-Way_continuous_endpoint_a_20s_1600her_0.4__maf_0.2_EDM-2_01.tsv.gz', sep='\t', compression='gzip')
genetic_data_cont_endpoint.rename(columns={'Class': 'class'}, inplace=True)
genetic_data_cont_endpoint = genetic_data_cont_endpoint.sample(frac=0.25)

genetic_data_mixed_attributes = pd.read_csv(
    'data/GAMETES_Epistasis_2-Way_mixed_attribute_a_20s_1600her_0.4__maf_0.2_EDM-2_01.tsv.gz', sep='\t', compression='gzip')
genetic_data_mixed_attributes.rename(columns={'Class': 'class'}, inplace=True)
genetic_data_mixed_attributes = genetic_data_mixed_attributes.sample(frac=0.25)

genetic_data_missing_values = pd.read_csv(
    'data/GAMETES_Epistasis_2-Way_missing_values_0.1_a_20s_1600her_0.4__maf_0.2_EDM-2_01.tsv.gz', sep='\t', compression='gzip')
genetic_data_missing_values.rename(columns={'Class': 'class'}, inplace=True)
genetic_data_missing_values = genetic_data_missing_values.sample(frac=0.25)

genetic_data_multiclass = pd.read_csv('data/3Class_Datasets_Loc_2_01.txt', sep='\t')
genetic_data_multiclass.rename(columns={'Class': 'class'}, inplace=True)
genetic_data_multiclass = genetic_data_multiclass.sample(frac=0.25)


features, labels = genetic_data.drop('class', axis=1).values, genetic_data['class'].values
headers = list(genetic_data.drop("class", axis=1))

features_cont_endpoint, labels_cont_endpoint = genetic_data_cont_endpoint.drop(
    'class', axis=1).values, genetic_data_cont_endpoint['class'].values
headers_cont_endpoint = list(genetic_data_cont_endpoint.drop("class", axis=1))

features_mixed_attributes, labels_mixed_attributes = genetic_data_mixed_attributes.drop(
    'class', axis=1).values, genetic_data_mixed_attributes['class'].values
headers_mixed_attributes = list(genetic_data_mixed_attributes.drop("class", axis=1))

features_missing_values, labels_missing_values = genetic_data_missing_values.drop(
    'class', axis=1).values, genetic_data_missing_values['class'].values
headers_missing_values = list(genetic_data_missing_values.drop("class", axis=1))

features_multiclass, labels_multiclass = genetic_data_multiclass.drop(
    'class', axis=1).values, genetic_data_multiclass['class'].values
headers_multiclass = list(genetic_data_multiclass.drop("class", axis=1))


def test_relieff_init():
    """Ensure that the ReliefF constructor stores custom values correctly"""
    clf = ReliefF(n_features_to_select=7,
                  n_neighbors=500,
                  discrete_threshold=20,
                  verbose=True,
                  n_jobs=3)

    assert clf.n_features_to_select == 7
    assert clf.n_neighbors == 500
    assert clf.discrete_threshold == 20
    assert clf.verbose == True
    assert clf.n_jobs == 3


def test_surf_init():
    """Ensure that the SURF, SURF*, and MultiSURF constructors store custom values correctly"""
    clf = SURF(n_features_to_select=7,
               discrete_threshold=20,
               verbose=True,
               n_jobs=3)

    assert clf.n_features_to_select == 7
    assert clf.discrete_threshold == 20
    assert clf.verbose == True
    assert clf.n_jobs == 3


def test_turf_init():
    """Ensure that the TuRF constructor stores custom values correctly"""
    clf = TuRF(core_algorithm="MultiSURF", n_features_to_select=7,
               n_neighbors=500,
               step=0.4,
               discrete_threshold=20,
               verbose=True,
               n_jobs=3)

    assert clf.core_algorithm == "MultiSURF"
    assert clf.n_features_to_select == 7
    assert clf.n_neighbors == 500
    assert clf.step == 0.4
    assert clf.discrete_threshold == 20
    assert clf.verbose == True
    assert clf.n_jobs == 3

<<<<<<< HEAD

def test_vlsrelief_init():
    """Ensure that the VLSRelief constructor stores custom values correctly"""
    clf = VLSRelief(core_algorithm="MultiSURF", n_features_to_select=7,
                    n_neighbors=500,
                    step=0.4,
                    discrete_threshold=20,
                    verbose=True,
                    n_jobs=3)

    assert clf.core_algorithm == "MultiSURF"
    assert clf.n_features_to_select == 7
    assert clf.n_neighbors == 500
    assert clf.step == 0.4
    assert clf.discrete_threshold == 20
    assert clf.verbose == True
    assert clf.n_jobs == 3
    assert clf.num_feature_subset == 40
    assert clf.size_feature_subset == 5

# Parallelization tests


=======
# Test Genetic Data and Parallelizations  ------------------------------------------------------------------------------------
>>>>>>> d746a4d8
def test_relieff_pipeline():
    """Ensure that ReliefF works in a sklearn pipeline when it is parallelized"""
    np.random.seed(49082)

    clf = make_pipeline(ReliefF(n_features_to_select=2, n_neighbors=10, n_jobs=-1),
                        RandomForestClassifier(n_estimators=100, n_jobs=-1))

    assert np.mean(cross_val_score(clf, features, labels, cv=3)) > 0.7


def test_relieff_pipeline_parallel():
    """Ensure that ReliefF works in a sklearn pipeline where cross_val_score is parallelized"""
    np.random.seed(49082)

    clf = make_pipeline(ReliefF(n_features_to_select=2, n_neighbors=10),
                        RandomForestClassifier(n_estimators=100, n_jobs=-1))

    assert np.mean(cross_val_score(clf, features, labels, cv=3, n_jobs=-1)) > 0.7


def test_relieffpercent_pipeline():
    """Ensure that ReliefF with % neighbors works in a sklearn pipeline when it is parallelized"""
    np.random.seed(49082)

    clf = make_pipeline(ReliefF(n_features_to_select=2, n_neighbors=0.1, n_jobs=-1),
                        RandomForestClassifier(n_estimators=100, n_jobs=-1))

    assert np.mean(cross_val_score(clf, features, labels, cv=3)) > 0.7


def test_relieffpercent_pipeline_parallel():
    """Ensure that ReliefF with % neighbors works in a sklearn pipeline where cross_val_score is parallelized"""
    np.random.seed(49082)

    clf = make_pipeline(ReliefF(n_features_to_select=2, n_neighbors=0.1),
                        RandomForestClassifier(n_estimators=100, n_jobs=-1))

    assert np.mean(cross_val_score(clf, features, labels, cv=3, n_jobs=-1)) > 0.7


def test_surf_pipeline():
    """Ensure that SURF works in a sklearn pipeline when it is parallelized"""
    np.random.seed(240932)

    clf = make_pipeline(SURF(n_features_to_select=2, n_jobs=-1),
                        RandomForestClassifier(n_estimators=100, n_jobs=-1))

    assert np.mean(cross_val_score(clf, features, labels, cv=3)) > 0.7


def test_surf_pipeline_parallel():
    """Ensure that SURF works in a sklearn pipeline where cross_val_score is parallelized"""
    np.random.seed(240932)

    clf = make_pipeline(SURF(n_features_to_select=2),
                        RandomForestClassifier(n_estimators=100, n_jobs=-1))

    assert np.mean(cross_val_score(clf, features, labels, cv=3, n_jobs=-1)) > 0.7


def test_surfstar_pipeline():
    """Ensure that SURF* works in a sklearn pipeline when it is parallelized"""
    np.random.seed(9238745)

    clf = make_pipeline(SURFstar(n_features_to_select=2, n_jobs=-1),
                        RandomForestClassifier(n_estimators=100, n_jobs=-1))

    assert np.mean(cross_val_score(clf, features, labels, cv=3)) > 0.7


def test_surfstar_pipeline_parallel():
    """Ensure that SURF* works in a sklearn pipeline where cross_val_score is parallelized"""
    np.random.seed(9238745)

    clf = make_pipeline(SURFstar(n_features_to_select=2),
                        RandomForestClassifier(n_estimators=100, n_jobs=-1))

    assert np.mean(cross_val_score(clf, features, labels, cv=3, n_jobs=-1)) > 0.7


def test_multisurf_pipeline():
    """Ensure that MultiSURF works in a sklearn pipeline when it is parallelized"""
    np.random.seed(320931)

    clf = make_pipeline(MultiSURF(n_features_to_select=2, n_jobs=-1),
                        RandomForestClassifier(n_estimators=100, n_jobs=-1))

    assert np.mean(cross_val_score(clf, features, labels, cv=3)) > 0.7


def test_multisurf_pipeline_parallel():
    """Ensure that MultiSURF works in a sklearn pipeline where cross_val_score is parallelized"""
    np.random.seed(320931)

    clf = make_pipeline(MultiSURF(n_features_to_select=2),
                        RandomForestClassifier(n_estimators=100, n_jobs=-1))

    assert np.mean(cross_val_score(clf, features, labels, cv=3, n_jobs=-1)) > 0.7


def test_multisurfstar_pipeline():
    """Ensure that MultiSURF* works in a sklearn pipeline when it is parallelized"""
    np.random.seed(320931)

    clf = make_pipeline(MultiSURFstar(n_features_to_select=2, n_jobs=-1),
                        RandomForestClassifier(n_estimators=100, n_jobs=-1))

    assert np.mean(cross_val_score(clf, features, labels, cv=3)) > 0.7


def test_multisurfstar_pipeline_parallel():
    """Ensure that MultiSURF* works in a sklearn pipeline where cross_val_score is parallelized"""
    np.random.seed(320931)

    clf = make_pipeline(MultiSURFstar(n_features_to_select=2),
                        RandomForestClassifier(n_estimators=100, n_jobs=-1))

    assert np.mean(cross_val_score(clf, features, labels, cv=3, n_jobs=-1)) > 0.7


def test_turf_pipeline():
    """Ensure that TuRF works in a sklearn pipeline when it is parallelized"""
    np.random.seed(49082)

    clf = make_pipeline(TuRF(core_algorithm="MultiSURF", n_features_to_select=2, step=0.4, n_neighbors=100, n_jobs=-1),
                        RandomForestClassifier(n_estimators=100, n_jobs=-1))

    assert np.mean(cross_val_score(clf, features, labels, fit_params={
                   'turf__headers': headers}, cv=3)) > 0.7


def test_turf_pipeline_parallel():
    """Ensure that TuRF works in a sklearn pipeline where cross_val_score is parallelized"""
    np.random.seed(49082)

    clf = make_pipeline(TuRF(core_algorithm="MultiSURF", n_features_to_select=2, step=0.4, n_neighbors=100),
                        RandomForestClassifier(n_estimators=100, n_jobs=-1))

    assert np.mean(cross_val_score(clf, features, labels, fit_params={
                   'turf__headers': headers}, cv=3, n_jobs=-1)) > 0.7


def test_turfpercent_pipeline():
    """Ensure that TuRF with % neighbors works in a sklearn pipeline when it is parallelized"""
    np.random.seed(49082)

    clf = make_pipeline(TuRF(core_algorithm="MultiSURF", n_features_to_select=2, step=0.4, n_neighbors=0.1, n_jobs=-1),
                        RandomForestClassifier(n_estimators=100, n_jobs=-1))

    assert np.mean(cross_val_score(clf, features, labels, fit_params={
                   'turf__headers': headers}, cv=3)) > 0.7


def test_turfpercent_pipeline_parallel():
    """Ensure that TuRF with % neighbors works in a sklearn pipeline where cross_val_score is parallelized"""
    np.random.seed(49082)

    clf = make_pipeline(TuRF(core_algorithm="MultiSURF", n_features_to_select=2, step=0.4, n_neighbors=0.1),
                        RandomForestClassifier(n_estimators=100, n_jobs=-1))

    assert np.mean(cross_val_score(clf, features, labels, fit_params={
                   'turf__headers': headers}, cv=3, n_jobs=-1)) > 0.7

# Test Multiclass Data ------------------------------------------------------------------------------------

def test_relieff_pipeline_multiclass():
    """Ensure that ReliefF works in a sklearn pipeline with a multiclass endpoint"""
    np.random.seed(49082)

    clf = make_pipeline(ReliefF(n_features_to_select=2, n_neighbors=10, n_jobs=-1),
                        Imputer(),
                        RandomForestClassifier(n_estimators=100, n_jobs=-1))

    assert np.mean(cross_val_score(clf, features_multiclass, labels_multiclass, cv=3)) > 0.7


def test_relieffpercent_pipeline_multiclass():
    """Ensure that ReliefF with % neighbors works in a sklearn pipeline with a multiclass endpoint"""
    np.random.seed(49082)

    clf = make_pipeline(ReliefF(n_features_to_select=2, n_neighbors=0.1, n_jobs=-1),
                        Imputer(),
                        RandomForestClassifier(n_estimators=100, n_jobs=-1))

    assert np.mean(cross_val_score(clf, features_multiclass, labels_multiclass, cv=3)) > 0.7


def test_surf_pipeline_multiclass():
    """Ensure that SURF works in a sklearn pipeline with a multiclass endpoint"""
    np.random.seed(240932)

    clf = make_pipeline(SURF(n_features_to_select=2, n_jobs=-1),
                        Imputer(),
                        RandomForestClassifier(n_estimators=100, n_jobs=-1))

    assert np.mean(cross_val_score(clf, features_multiclass, labels_multiclass, cv=3)) > 0.7


def test_surfstar_pipeline_multiclass():
    """Ensure that SURF* works in a sklearn pipeline with a multiclass endpoint"""
    np.random.seed(9238745)

    clf = make_pipeline(SURFstar(n_features_to_select=2, n_jobs=-1),
                        Imputer(),
                        RandomForestClassifier(n_estimators=100, n_jobs=-1))

    assert np.mean(cross_val_score(clf, features_multiclass, labels_multiclass, cv=3)) > 0.7


def test_multisurf_pipeline_multiclass():
    """Ensure that MultiSURF works in a sklearn pipeline with a multiclass endpoint"""
    np.random.seed(320931)

    clf = make_pipeline(MultiSURF(n_features_to_select=2, n_jobs=-1),
                        Imputer(),
                        RandomForestClassifier(n_estimators=100, n_jobs=-1))

    assert np.mean(cross_val_score(clf, features_multiclass, labels_multiclass, cv=3)) > 0.7


def test_multisurfstar_pipeline_multiclass():
    """Ensure that MultiSURF* works in a sklearn pipeline with a multiclass endpoint"""
    np.random.seed(320931)

    clf = make_pipeline(MultiSURFstar(n_features_to_select=2, n_jobs=-1),
                        Imputer(),
                        RandomForestClassifier(n_estimators=100, n_jobs=-1))

    assert np.mean(cross_val_score(clf, features_multiclass, labels_multiclass, cv=3)) > 0.7


def test_turf_pipeline_multiclass():
    """Ensure that TuRF works in a sklearn pipeline with a multiclass endpoint"""
    np.random.seed(320931)

    clf = make_pipeline(TuRF(core_algorithm="MultiSURF", n_features_to_select=2, step=0.4, n_jobs=-1),
                        Imputer(),
                        RandomForestClassifier(n_estimators=100, n_jobs=-1))

    assert np.mean(cross_val_score(clf, features_multiclass, labels_multiclass,
                                   fit_params={'turf__headers': headers_multiclass}, cv=3)) > 0.7

<<<<<<< HEAD
def test_vlsrelief_pipeline():
    """Ensure that VLSRelief works in a sklearn pipeline when it is parallelized"""
    np.random.seed(49082)

    clf = make_pipeline(VLSRelief(core_algorithm="MultiSURF", n_features_to_select=2, step=0.4, n_neighbors=100, n_jobs=-1),
                        RandomForestClassifier(n_estimators=100, n_jobs=-1))

    assert np.mean(cross_val_score(clf, features, labels, fit_params={
                   'vlsrelief__headers': headers}, cv=3)) > 0.7


def test_vlsrelief_pipeline_parallel():
    """Ensure that VLSRelief works in a sklearn pipeline where cross_val_score is parallelized"""
    np.random.seed(49082)

    clf = make_pipeline(VLSRelief(core_algorithm="MultiSURF", n_features_to_select=2, step=0.4, n_neighbors=100),
                        RandomForestClassifier(n_estimators=100, n_jobs=-1))

    assert np.mean(cross_val_score(clf, features, labels, fit_params={
                   'vlsrelief__headers': headers}, cv=3, n_jobs=-1)) > 0.7

# Test algorithms with data that has continuous endpoints
=======
# Test Continuous Data ------------------------------------------------------------------------------------
>>>>>>> d746a4d8


def test_relieff_pipeline_cont_endpoint():
    """Ensure that ReliefF works in a sklearn pipeline with continuous endpoint data"""
    np.random.seed(49082)

    clf = make_pipeline(ReliefF(n_features_to_select=2, n_neighbors=10, n_jobs=-1),
                        RandomForestRegressor(n_estimators=100, n_jobs=-1))

    assert abs(np.mean(cross_val_score(clf, features_cont_endpoint, labels_cont_endpoint, cv=3))) < 0.5


def test_relieff_pipeline_cont_endpoint():
    """Ensure that ReliefF with % neighbors works in a sklearn pipeline with continuous endpoint data"""
    np.random.seed(49082)

    clf = make_pipeline(ReliefF(n_features_to_select=2, n_neighbors=0.1, n_jobs=-1),
                        RandomForestRegressor(n_estimators=100, n_jobs=-1))

    assert abs(np.mean(cross_val_score(clf, features_cont_endpoint, labels_cont_endpoint, cv=3))) < 0.5


def test_surf_pipeline_cont_endpoint():
    """Ensure that SURF works in a sklearn pipeline with continuous endpoint data"""
    np.random.seed(240932)

    clf = make_pipeline(SURF(n_features_to_select=2, n_jobs=-1),
                        RandomForestRegressor(n_estimators=100, n_jobs=-1))

    assert abs(np.mean(cross_val_score(clf, features_cont_endpoint, labels_cont_endpoint, cv=3))) < 0.5


def test_surfstar_pipeline_cont_endpoint():
    """Ensure that SURF* works in a sklearn pipeline with continuous endpoint data"""
    np.random.seed(9238745)

    clf = make_pipeline(SURFstar(n_features_to_select=2, n_jobs=-1),
                        RandomForestRegressor(n_estimators=100, n_jobs=-1))

    assert abs(np.mean(cross_val_score(clf, features_cont_endpoint, labels_cont_endpoint, cv=3))) < 0.5


def test_multisurf_pipeline_cont_endpoint():
    """Ensure that MultiSURF works in a sklearn pipeline with continuous endpoint data"""
    np.random.seed(320931)

    clf = make_pipeline(MultiSURF(n_features_to_select=2, n_jobs=-1),
                        RandomForestRegressor(n_estimators=100, n_jobs=-1))

    assert abs(np.mean(cross_val_score(clf, features_cont_endpoint, labels_cont_endpoint, cv=3))) < 0.5


def test_multisurfstar_pipeline_cont_endpoint():
    """Ensure that MultiSURF* works in a sklearn pipeline with continuous endpoint data"""
    np.random.seed(320931)

    clf = make_pipeline(MultiSURFstar(n_features_to_select=2, n_jobs=-1),
                        RandomForestRegressor(n_estimators=100, n_jobs=-1))

    assert abs(np.mean(cross_val_score(clf, features_cont_endpoint, labels_cont_endpoint, cv=3))) < 0.5


def test_turf_pipeline_cont_endpoint():
    """Ensure that TuRF works in a sklearn pipeline with continuous endpoint data"""
    np.random.seed(320931)

    clf = make_pipeline(TuRF(core_algorithm="MultiSURF", n_features_to_select=2, step=0.4, n_jobs=-1),
                        RandomForestRegressor(n_estimators=100, n_jobs=-1))

    assert abs(np.mean(cross_val_score(clf, features_cont_endpoint, labels_cont_endpoint,
                                       fit_params={'turf__headers': headers_cont_endpoint}, cv=3))) < 0.5

<<<<<<< HEAD

def test_vlsrelief_pipeline_cont_endpoint():
    """Ensure that VLSRelief works in a sklearn pipeline with continuous endpoint data"""
    np.random.seed(320931)

    clf = make_pipeline(VLSRelief(core_algorithm="MultiSURF", n_features_to_select=2, step=0.4, n_jobs=-1),
                        RandomForestRegressor(n_estimators=100, n_jobs=-1))

    assert abs(np.mean(cross_val_score(clf, features_cont_endpoint, labels_cont_endpoint,
                                       fit_params={'vlsrelief__headers': headers_cont_endpoint}, cv=3))) < 0.5

# Test algorithms with data that has mixed attributes

=======
# Test Mixed Attribute Data ------------------------------------------------------------------------------------
>>>>>>> d746a4d8

def test_relieff_pipeline_mixed_attributes():
    """Ensure that ReliefF works in a sklearn pipeline with mixed attributes"""
    np.random.seed(49082)

    clf = make_pipeline(ReliefF(n_features_to_select=2, n_neighbors=10, n_jobs=-1),
                        RandomForestClassifier(n_estimators=100, n_jobs=-1))

    assert np.mean(cross_val_score(clf, features_mixed_attributes,
                                   labels_mixed_attributes, cv=3)) > 0.7


def test_relieffpercent_pipeline_mixed_attributes():
    """Ensure that ReliefF with % neighbors works in a sklearn pipeline with mixed attributes"""
    np.random.seed(49082)

    clf = make_pipeline(ReliefF(n_features_to_select=2, n_neighbors=0.1, n_jobs=-1),
                        RandomForestClassifier(n_estimators=100, n_jobs=-1))

    assert np.mean(cross_val_score(clf, features_mixed_attributes,
                                   labels_mixed_attributes, cv=3)) > 0.7


def test_surf_pipeline_mixed_attributes():
    """Ensure that SURF works in a sklearn pipeline with mixed attributes"""
    np.random.seed(240932)

    clf = make_pipeline(SURF(n_features_to_select=2, n_jobs=-1),
                        RandomForestClassifier(n_estimators=100, n_jobs=-1))

    assert np.mean(cross_val_score(clf, features_mixed_attributes,
                                   labels_mixed_attributes, cv=3)) > 0.7


def test_surfstar_pipeline_mixed_attributes():
    """Ensure that SURF* works in a sklearn pipeline with mixed attributes"""
    np.random.seed(9238745)

    clf = make_pipeline(SURFstar(n_features_to_select=2, n_jobs=-1),
                        RandomForestClassifier(n_estimators=100, n_jobs=-1))

    assert np.mean(cross_val_score(clf, features_mixed_attributes,
                                   labels_mixed_attributes, cv=3)) > 0.7


def test_multisurf_pipeline_mixed_attributes():
    """Ensure that MultiSURF works in a sklearn pipeline with mixed attributes"""
    np.random.seed(320931)

    clf = make_pipeline(MultiSURF(n_features_to_select=2, n_jobs=-1),
                        RandomForestClassifier(n_estimators=100, n_jobs=-1))

    assert np.mean(cross_val_score(clf, features_mixed_attributes,
                                   labels_mixed_attributes, cv=3)) > 0.7


def test_multisurfstar_pipeline_mixed_attributes():
    """Ensure that MultiSURF* works in a sklearn pipeline with mixed attributes"""
    np.random.seed(320931)

    clf = make_pipeline(MultiSURFstar(n_features_to_select=2, n_jobs=-1),
                        RandomForestClassifier(n_estimators=100, n_jobs=-1))

    assert np.mean(cross_val_score(clf, features_mixed_attributes,
                                   labels_mixed_attributes, cv=3)) > 0.7


def test_turf_pipeline_mixed_attributes():
    """Ensure that TuRF works in a sklearn pipeline with mixed attributes"""
    np.random.seed(320931)

    clf = make_pipeline(TuRF(core_algorithm="MultiSURF", n_features_to_select=2, step=0.4, n_jobs=-1),
                        RandomForestClassifier(n_estimators=100, n_jobs=-1))

    assert np.mean(cross_val_score(clf, features_mixed_attributes, labels_mixed_attributes,
                                   fit_params={'turf__headers': headers_mixed_attributes}, cv=3)) > 0.7

<<<<<<< HEAD

def test_vlsrelief_pipeline_mixed_attributes():
    """Ensure that VLSRelief works in a sklearn pipeline with mixed attributes"""
    np.random.seed(320931)

    clf = make_pipeline(VLSRelief(core_algorithm="MultiSURF", n_features_to_select=2, step=0.4, n_jobs=-1),
                        RandomForestClassifier(n_estimators=100, n_jobs=-1))

    assert np.mean(cross_val_score(clf, features_mixed_attributes, labels_mixed_attributes,
                                   fit_params={'vlsrelief__headers': headers_mixed_attributes}, cv=3)) > 0.7

# Test algorithms with data that has missing values

=======
# Test Missing Value Data ------------------------------------------------------------------------------------
>>>>>>> d746a4d8

def test_relieff_pipeline_missing_values():
    """Ensure that ReliefF works in a sklearn pipeline with missing values"""
    np.random.seed(49082)

    clf = make_pipeline(ReliefF(n_features_to_select=2, n_neighbors=10, n_jobs=-1),
                        Imputer(),
                        RandomForestClassifier(n_estimators=100, n_jobs=-1))

    assert np.mean(cross_val_score(clf, features_missing_values, labels_missing_values, cv=3)) > 0.7


def test_relieffpercent_pipeline_missing_values():
    """Ensure that ReliefF with % neighbors works in a sklearn pipeline with missing values"""
    np.random.seed(49082)

    clf = make_pipeline(ReliefF(n_features_to_select=2, n_neighbors=0.1, n_jobs=-1),
                        Imputer(),
                        RandomForestClassifier(n_estimators=100, n_jobs=-1))

    assert np.mean(cross_val_score(clf, features_missing_values, labels_missing_values, cv=3)) > 0.7


def test_surf_pipeline_missing_values():
    """Ensure that SURF works in a sklearn pipeline with missing values"""
    np.random.seed(240932)

    clf = make_pipeline(SURF(n_features_to_select=2, n_jobs=-1),
                        Imputer(),
                        RandomForestClassifier(n_estimators=100, n_jobs=-1))

    assert np.mean(cross_val_score(clf, features_missing_values, labels_missing_values, cv=3)) > 0.7


def test_surfstar_pipeline_missing_values():
    """Ensure that SURF* works in a sklearn pipeline with missing values"""
    np.random.seed(9238745)

    clf = make_pipeline(SURFstar(n_features_to_select=2, n_jobs=-1),
                        Imputer(),
                        RandomForestClassifier(n_estimators=100, n_jobs=-1))

    assert np.mean(cross_val_score(clf, features_missing_values, labels_missing_values, cv=3)) > 0.7


def test_multisurf_pipeline_missing_values():
    """Ensure that MultiSURF works in a sklearn pipeline with missing values"""
    np.random.seed(320931)

    clf = make_pipeline(MultiSURF(n_features_to_select=2, n_jobs=-1),
                        Imputer(),
                        RandomForestClassifier(n_estimators=100, n_jobs=-1))

    assert np.mean(cross_val_score(clf, features_missing_values, labels_missing_values, cv=3)) > 0.7


def test_multisurfstar_pipeline_missing_values():
    """Ensure that MultiSURF* works in a sklearn pipeline with missing values"""
    np.random.seed(320931)

    clf = make_pipeline(MultiSURFstar(n_features_to_select=2, n_jobs=-1),
                        Imputer(),
                        RandomForestClassifier(n_estimators=100, n_jobs=-1))

    assert np.mean(cross_val_score(clf, features_missing_values, labels_missing_values, cv=3)) > 0.7


def test_turf_pipeline_missing_values():
    """Ensure that TuRF works in a sklearn pipeline with missing values"""
    np.random.seed(320931)

    clf = make_pipeline(TuRF(core_algorithm="MultiSURF", n_features_to_select=2, step=0.4, n_jobs=-1),
                        Imputer(),
                        RandomForestClassifier(n_estimators=100, n_jobs=-1))

    assert np.mean(cross_val_score(clf, features_missing_values, labels_missing_values,
                                   fit_params={'turf__headers': headers_missing_values}, cv=3)) > 0.7
<<<<<<< HEAD


def test_vlsrelief_pipeline_missing_values():
    """Ensure that VLSRelief works in a sklearn pipeline with missing values"""
    np.random.seed(320931)

    clf = make_pipeline(VLSRelief(core_algorithm="MultiSURF", n_features_to_select=2, step=0.4, n_jobs=-1),
                        Imputer(),
                        RandomForestClassifier(n_estimators=100, n_jobs=-1))

    assert np.mean(cross_val_score(clf, features_missing_values, labels_missing_values,
                                   fit_params={'vlsrelief__headers': headers_missing_values}, cv=3)) > 0.7
=======
                                   
>>>>>>> d746a4d8
<|MERGE_RESOLUTION|>--- conflicted
+++ resolved
@@ -127,7 +127,6 @@
     assert clf.verbose == True
     assert clf.n_jobs == 3
 
-<<<<<<< HEAD
 
 def test_vlsrelief_init():
     """Ensure that the VLSRelief constructor stores custom values correctly"""
@@ -148,12 +147,7 @@
     assert clf.num_feature_subset == 40
     assert clf.size_feature_subset == 5
 
-# Parallelization tests
-
-
-=======
 # Test Genetic Data and Parallelizations  ------------------------------------------------------------------------------------
->>>>>>> d746a4d8
 def test_relieff_pipeline():
     """Ensure that ReliefF works in a sklearn pipeline when it is parallelized"""
     np.random.seed(49082)
@@ -396,7 +390,7 @@
     assert np.mean(cross_val_score(clf, features_multiclass, labels_multiclass,
                                    fit_params={'turf__headers': headers_multiclass}, cv=3)) > 0.7
 
-<<<<<<< HEAD
+
 def test_vlsrelief_pipeline():
     """Ensure that VLSRelief works in a sklearn pipeline when it is parallelized"""
     np.random.seed(49082)
@@ -418,11 +412,8 @@
     assert np.mean(cross_val_score(clf, features, labels, fit_params={
                    'vlsrelief__headers': headers}, cv=3, n_jobs=-1)) > 0.7
 
-# Test algorithms with data that has continuous endpoints
-=======
+
 # Test Continuous Data ------------------------------------------------------------------------------------
->>>>>>> d746a4d8
-
 
 def test_relieff_pipeline_cont_endpoint():
     """Ensure that ReliefF works in a sklearn pipeline with continuous endpoint data"""
@@ -494,8 +485,7 @@
     assert abs(np.mean(cross_val_score(clf, features_cont_endpoint, labels_cont_endpoint,
                                        fit_params={'turf__headers': headers_cont_endpoint}, cv=3))) < 0.5
 
-<<<<<<< HEAD
-
+    
 def test_vlsrelief_pipeline_cont_endpoint():
     """Ensure that VLSRelief works in a sklearn pipeline with continuous endpoint data"""
     np.random.seed(320931)
@@ -506,11 +496,8 @@
     assert abs(np.mean(cross_val_score(clf, features_cont_endpoint, labels_cont_endpoint,
                                        fit_params={'vlsrelief__headers': headers_cont_endpoint}, cv=3))) < 0.5
 
-# Test algorithms with data that has mixed attributes
-
-=======
+
 # Test Mixed Attribute Data ------------------------------------------------------------------------------------
->>>>>>> d746a4d8
 
 def test_relieff_pipeline_mixed_attributes():
     """Ensure that ReliefF works in a sklearn pipeline with mixed attributes"""
@@ -588,7 +575,7 @@
     assert np.mean(cross_val_score(clf, features_mixed_attributes, labels_mixed_attributes,
                                    fit_params={'turf__headers': headers_mixed_attributes}, cv=3)) > 0.7
 
-<<<<<<< HEAD
+
 
 def test_vlsrelief_pipeline_mixed_attributes():
     """Ensure that VLSRelief works in a sklearn pipeline with mixed attributes"""
@@ -600,11 +587,7 @@
     assert np.mean(cross_val_score(clf, features_mixed_attributes, labels_mixed_attributes,
                                    fit_params={'vlsrelief__headers': headers_mixed_attributes}, cv=3)) > 0.7
 
-# Test algorithms with data that has missing values
-
-=======
 # Test Missing Value Data ------------------------------------------------------------------------------------
->>>>>>> d746a4d8
 
 def test_relieff_pipeline_missing_values():
     """Ensure that ReliefF works in a sklearn pipeline with missing values"""
@@ -682,7 +665,6 @@
 
     assert np.mean(cross_val_score(clf, features_missing_values, labels_missing_values,
                                    fit_params={'turf__headers': headers_missing_values}, cv=3)) > 0.7
-<<<<<<< HEAD
 
 
 def test_vlsrelief_pipeline_missing_values():
@@ -694,7 +676,4 @@
                         RandomForestClassifier(n_estimators=100, n_jobs=-1))
 
     assert np.mean(cross_val_score(clf, features_missing_values, labels_missing_values,
-                                   fit_params={'vlsrelief__headers': headers_missing_values}, cv=3)) > 0.7
-=======
-                                   
->>>>>>> d746a4d8
+                                   fit_params={'vlsrelief__headers': headers_missing_values}, cv=3)) > 0.7